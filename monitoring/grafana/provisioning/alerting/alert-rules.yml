--- conflicted
+++ resolved
@@ -52,7 +52,6 @@
         labels:
           severity: critical
 
-<<<<<<< HEAD
       - uid: response-time-degradation
         title: Response Time Degradation
         condition: C
@@ -242,8 +241,6 @@
     folder: Hippius S3 Alerts
     interval: 1m
     rules:
-=======
->>>>>>> 38f5faf7
       - uid: upload-queue-backup
         title: Upload Queue Backup
         condition: C
