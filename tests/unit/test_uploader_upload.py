from unittest.mock import AsyncMock
from unittest.mock import MagicMock
from unittest.mock import patch

import pytest
from fakeredis.aioredis import FakeRedis

from hippius_s3.cache import FileSystemPartsStore
from hippius_s3.queue import Chunk
from hippius_s3.queue import UploadChainRequest
from hippius_s3.services.hippius_api_service import FileStatusResponse
from hippius_s3.services.hippius_api_service import UploadResponse
from hippius_s3.workers.uploader import Uploader


@pytest.fixture
def mock_config():
    config = MagicMock()
    config.uploader_multipart_max_concurrency = 5
    config.cache_ttl_seconds = 1800
    config.object_cache_dir = "/tmp/test_cache"
    return config


@pytest.fixture
def mock_db_pool():
    pool = MagicMock()
    conn = AsyncMock()

    conn.fetchrow = AsyncMock()
    conn.fetch = AsyncMock()
    conn.execute = AsyncMock()

    async def mock_acquire():
        return conn

    pool.acquire = MagicMock(return_value=MagicMock(__aenter__=AsyncMock(return_value=conn)))

    return pool


@pytest.fixture
def mock_fs_store():
    store = MagicMock(spec=FileSystemPartsStore)
    store.get_chunk = AsyncMock(return_value=b"encrypted_chunk_data_123")
    store.get_meta = AsyncMock(return_value={"num_chunks": 1, "chunk_size": 1024})
    return store


@pytest.mark.asyncio
async def test_upload_single_chunk_calls_new_api(mock_config, mock_db_pool, mock_fs_store):
    redis = FakeRedis()
    redis_queues = FakeRedis()

    uploader = Uploader(mock_db_pool, redis, redis_queues, mock_config)
    uploader.fs_store = mock_fs_store

    mock_upload_response = UploadResponse(
        id="file-uuid-123",
        original_name="test.part1.chunk0",
        content_type="application/octet-stream",
        size_bytes=1024,
        sha256_hex="abc123",
        cid="QmChunk123",
        status="completed",
        file_url="https://example.com/file",
        created_at="2025-11-27T12:00:00Z",
        updated_at="2025-11-27T12:00:00Z",
    )

    mock_status_response = FileStatusResponse(
        id="file-uuid-123",
        original_name="test.part1.chunk0",
        content_type="application/octet-stream",
        size_bytes=1024,
        sha256_hex="abc123",
        cid="QmChunk123",
        status="completed",
        file_url="https://example.com/file",
        created_at="2025-11-27T12:00:00Z",
        updated_at="2025-11-27T12:00:00Z",
    )

    mock_conn = AsyncMock()

    class MockRow(dict):
        def __getitem__(self, key):
            if isinstance(key, int):
                keys = list(self.keys())
                return self[keys[key]]
            return super().__getitem__(key)

    mock_conn.fetchrow = AsyncMock(
        side_effect=[
            MockRow({"part_id": "part-uuid", "chunk_size_bytes": 1024, "size_bytes": 1024}),
            MockRow({"id": "cid-uuid-123"}),
        ]
    )
    mock_conn.execute = AsyncMock()
    mock_conn.fetch = AsyncMock(return_value=[])

    mock_db_pool.acquire = MagicMock(return_value=MagicMock(__aenter__=AsyncMock(return_value=mock_conn)))

    with patch("hippius_s3.workers.uploader.HippiusApiClient") as mock_api_client_class:
        mock_api_instance = AsyncMock()
        mock_api_instance.upload_file_and_get_cid = AsyncMock(return_value=mock_upload_response)
        mock_api_instance.__aenter__ = AsyncMock(return_value=mock_api_instance)
        mock_api_instance.__aexit__ = AsyncMock()

        mock_api_client_class.return_value = mock_api_instance

        result = await uploader._upload_single_chunk(
            object_id="obj-123",
            object_key="test-key",
            chunk=Chunk(id=1),
            upload_id="upload-123",
            object_version=1,
            account_ss58="5FakeTestAccountAddress123456789012345678901234",
        )

        assert mock_api_instance.upload_file_and_get_cid.call_count == 1
        call_args = mock_api_instance.upload_file_and_get_cid.call_args
        assert call_args.kwargs["file_data"] == b"encrypted_chunk_data_123"
        assert call_args.kwargs["file_name"].startswith("s3-")
        assert call_args.kwargs["content_type"] == "application/octet-stream"
        assert call_args.kwargs["account_ss58"] == "5FakeTestAccountAddress123456789012345678901234"

        assert mock_conn.execute.call_count >= 1


@pytest.mark.asyncio
async def test_build_and_upload_manifest_uses_new_api(mock_config, mock_db_pool, mock_fs_store):
    redis = FakeRedis()
    redis_queues = FakeRedis()

    uploader = Uploader(mock_db_pool, redis, redis_queues, mock_config)

    mock_upload_response = UploadResponse(
        id="manifest-uuid-456",
        original_name="test.manifest",
        content_type="application/json",
        size_bytes=512,
        sha256_hex="def456",
        cid="QmManifest456",
        status="completed",
        file_url="https://example.com/manifest",
        created_at="2025-11-27T12:00:00Z",
        updated_at="2025-11-27T12:00:00Z",
    )

    mock_status_response = FileStatusResponse(
        id="manifest-uuid-456",
        original_name="test.manifest",
        content_type="application/json",
        size_bytes=512,
        sha256_hex="def456",
        cid="QmManifest456",
        status="completed",
        file_url="https://example.com/manifest",
        created_at="2025-11-27T12:00:00Z",
        updated_at="2025-11-27T12:00:00Z",
    )

    mock_conn = AsyncMock()

    class MockRow(dict):
        def __getitem__(self, key):
            if isinstance(key, int):
                keys = list(self.keys())
                return self[keys[key]]
            return super().__getitem__(key)

    mock_conn.fetch = AsyncMock(
        return_value=[
            MockRow({"part_number": 1, "cid": "QmPart1", "size_bytes": 1024}),
            MockRow({"part_number": 2, "cid": "QmPart2", "size_bytes": 2048}),
        ]
    )
    mock_conn.fetchrow = AsyncMock(
        side_effect=[
            MockRow({"content_type": "application/octet-stream"}),
            MockRow({"id": "cid-uuid-123"}),
        ]
    )
    mock_conn.execute = AsyncMock()

    mock_db_pool.acquire = MagicMock(return_value=MagicMock(__aenter__=AsyncMock(return_value=mock_conn)))

    with patch("hippius_s3.workers.uploader.HippiusApiClient") as mock_api_client_class:
        mock_api_instance = AsyncMock()
        mock_api_instance.upload_file_and_get_cid = AsyncMock(return_value=mock_upload_response)
        mock_api_instance.__aenter__ = AsyncMock(return_value=mock_api_instance)
        mock_api_instance.__aexit__ = AsyncMock()

        mock_api_client_class.return_value = mock_api_instance

        result = await uploader._build_and_upload_manifest(
            object_id="obj-123",
            object_key="test-key",
            object_version=1,
            account_ss58="5FakeTestAccountAddress123456789012345678901234",
        )

        assert result["manifest_cid"] == "QmManifest456"
        assert result["manifest_size_bytes"] == 512

        assert mock_api_instance.upload_file_and_get_cid.call_count == 1
        call_args = mock_api_instance.upload_file_and_get_cid.call_args
        assert call_args.kwargs["file_name"].startswith("s3-")
        assert call_args.kwargs["content_type"] == "application/json"
        assert call_args.kwargs["account_ss58"] == "5FakeTestAccountAddress123456789012345678901234"
        assert b"QmPart1" in call_args.kwargs["file_data"]
        assert b"QmPart2" in call_args.kwargs["file_data"]

        execute_calls = [call.args for call in mock_conn.execute.call_args_list]
        update_call = [call for call in execute_calls if "UPDATE object_versions" in call[0]]
        assert len(update_call) == 1
        assert update_call[0][3] == "QmManifest456"
        assert update_call[0][5] == "manifest-uuid-456"


@pytest.mark.asyncio
async def test_upload_stores_api_file_id_in_database(mock_config, mock_db_pool, mock_fs_store):
    redis = FakeRedis()
    redis_queues = FakeRedis()

    uploader = Uploader(mock_db_pool, redis, redis_queues, mock_config)
    uploader.fs_store = mock_fs_store

    mock_upload_response = UploadResponse(
        id="file-uuid-999",
        original_name="test.chunk",
        content_type="application/octet-stream",
        size_bytes=1024,
        sha256_hex="xyz789",
        cid="QmTestCID",
        status="completed",
        file_url="https://example.com/file",
        created_at="2025-11-27T12:00:00Z",
        updated_at="2025-11-27T12:00:00Z",
    )

    mock_status_response = FileStatusResponse(
        id="file-uuid-999",
        original_name="test.chunk",
        content_type="application/octet-stream",
        size_bytes=1024,
        sha256_hex="xyz789",
        cid="QmTestCID",
        status="completed",
        file_url="https://example.com/file",
        created_at="2025-11-27T12:00:00Z",
        updated_at="2025-11-27T12:00:00Z",
    )

    mock_conn = AsyncMock()

    class MockRow(dict):
        def __getitem__(self, key):
            if isinstance(key, int):
                keys = list(self.keys())
                return self[keys[key]]
            return super().__getitem__(key)

    mock_conn.fetchrow = AsyncMock(
        side_effect=[
            MockRow({"part_id": "part-uuid", "chunk_size_bytes": 1024, "size_bytes": 1024}),
            MockRow({"id": "cid-uuid-123"}),
        ]
    )
    mock_conn.execute = AsyncMock()

    mock_db_pool.acquire = MagicMock(return_value=MagicMock(__aenter__=AsyncMock(return_value=mock_conn)))

    with patch("hippius_s3.workers.uploader.HippiusApiClient") as mock_api_client_class:
        mock_api_instance = AsyncMock()
        mock_api_instance.upload_file_and_get_cid = AsyncMock(return_value=mock_upload_response)
        mock_api_instance.__aenter__ = AsyncMock(return_value=mock_api_instance)
        mock_api_instance.__aexit__ = AsyncMock()

        mock_api_client_class.return_value = mock_api_instance

        with patch("hippius_s3.workers.uploader.get_query") as mock_get_query:
            mock_get_query.return_value = "MOCKED_QUERY"

            await uploader._upload_single_chunk(
                object_id="obj-123",
                object_key="test-key",
                chunk=Chunk(id=1),
                upload_id="upload-123",
                object_version=1,
                account_ss58="5FakeTestAccountAddress123456789012345678901234",
            )

            execute_calls = mock_conn.execute.call_args_list
            upsert_call = None
            for call in execute_calls:
                if call.args[0] == "MOCKED_QUERY":
                    upsert_call = call
                    break

            assert upsert_call is not None
            args = upsert_call.args
            assert len(args) == 8
            assert args[7] == "file-uuid-999"


@pytest.mark.asyncio
async def test_process_upload_no_longer_calls_pin_on_api(mock_config, mock_db_pool):
    redis = FakeRedis()
<<<<<<< HEAD
=======
    redis_queues = FakeRedis()
    mock_config.publish_to_chain = True
>>>>>>> 0b5ffd89

    uploader = Uploader(mock_db_pool, redis, redis_queues, mock_config)

    mock_conn = AsyncMock()
    mock_conn.execute = AsyncMock()
    mock_db_pool.acquire = MagicMock(return_value=MagicMock(__aenter__=AsyncMock(return_value=mock_conn)))

    payload = UploadChainRequest(
        substrate_url="http://test",
        ipfs_node="http://test",
        address="user1",
        subaccount="user1",
        subaccount_seed_phrase="test-seed",
        bucket_name="test-bucket",
        object_key="test-key",
        should_encrypt=False,
        object_id="obj-123",
        object_version=1,
        chunks=[Chunk(id=1)],
        upload_id="upload-123",
        attempts=1,
        first_enqueued_at=1234567890.0,
        request_id="req-456",
    )

    with (
        patch.object(uploader, "_upload_chunks", new_callable=AsyncMock) as mock_upload_chunks,
        patch.object(uploader, "_build_and_upload_manifest", new_callable=AsyncMock) as mock_build_manifest,
    ):
        mock_upload_chunks.return_value = ["QmCID1"]
        mock_build_manifest.return_value = {
            "parts": [{"cid": "QmCID1", "size_bytes": 1024}],
            "manifest_cid": "QmManifest",
            "manifest_size_bytes": 512,
        }

        result = await uploader.process_upload(payload)

        assert "QmCID1" in result
        assert "QmManifest" in result

        assert not hasattr(uploader, "pin_on_api")<|MERGE_RESOLUTION|>--- conflicted
+++ resolved
@@ -308,11 +308,8 @@
 @pytest.mark.asyncio
 async def test_process_upload_no_longer_calls_pin_on_api(mock_config, mock_db_pool):
     redis = FakeRedis()
-<<<<<<< HEAD
-=======
     redis_queues = FakeRedis()
     mock_config.publish_to_chain = True
->>>>>>> 0b5ffd89
 
     uploader = Uploader(mock_db_pool, redis, redis_queues, mock_config)
 
