from __future__ import annotations

import time
from typing import Iterable
from typing import Optional

import psycopg  # type: ignore[import-untyped]
import redis  # type: ignore[import-untyped]

from hippius_s3.cache import RedisObjectPartsCache


def get_object_id_and_version(
    bucket_name: str, object_key: str, *, dsn: str = "postgresql://postgres:postgres@localhost:5432/hippius"
) -> tuple[str, int]:
    """Fetch (object_id, current_object_version) for a (bucket_name, object_key)."""
    with psycopg.connect(dsn) as conn, conn.cursor() as cur:
        cur.execute(
            """
                SELECT o.object_id, o.current_object_version
                FROM objects o
                JOIN buckets b ON b.bucket_id = o.bucket_id
                WHERE b.bucket_name = %s AND o.object_key = %s
                ORDER BY o.created_at DESC
                LIMIT 1
                """,
            (bucket_name, object_key),
        )
        row = cur.fetchone()
        if not row:
            raise RuntimeError("object_not_found")
        return str(row[0]), int(row[1] or 1)


def get_object_id(
    bucket_name: str, object_key: str, *, dsn: str = "postgresql://postgres:postgres@localhost:5432/hippius"
) -> str:
    """Back-compat helper: return only object_id."""
    oid, _ver = get_object_id_and_version(bucket_name, object_key, dsn=dsn)
    return oid
<<<<<<< HEAD
=======


def get_object_cids(
    bucket_name: str,
    object_key: str,
    *,
    dsn: str = "postgresql://postgres:postgres@localhost:5432/hippius",
) -> tuple[str, int, str, list[str], Optional[str]]:
    """Get all CIDs for an object including parts, chunks, and manifest.

    Returns: (object_id, object_version, main_account_id, part_cids, manifest_cid)
    """
    with psycopg.connect(dsn) as conn, conn.cursor() as cur:
        cur.execute(
            """
            SELECT o.object_id, o.current_object_version, b.main_account_id
            FROM objects o
            JOIN buckets b ON b.bucket_id = o.bucket_id
            WHERE b.bucket_name = %s AND o.object_key = %s
            """,
            (bucket_name, object_key),
        )
        row = cur.fetchone()
        if not row:
            raise RuntimeError("object_not_found")
        object_id, object_version, main_account_id = str(row[0]), int(row[1] or 1), str(row[2])

        cur.execute(
            """
            SELECT COALESCE(c.cid, p.ipfs_cid) as cid
            FROM parts p
            LEFT JOIN cids c ON p.cid_id = c.id
            WHERE p.object_id = %s AND p.object_version = %s
            AND COALESCE(c.cid, p.ipfs_cid) IS NOT NULL
            AND COALESCE(c.cid, p.ipfs_cid) != 'pending'
            ORDER BY p.part_number
            """,
            (object_id, object_version),
        )
        part_cids = [str(row[0]) for row in cur.fetchall()]

        cur.execute(
            """
            SELECT pc.cid
            FROM parts p
            JOIN part_chunks pc ON pc.part_id = p.part_id
            WHERE p.object_id = %s AND p.object_version = %s
            AND pc.cid IS NOT NULL
            AND pc.cid != 'pending'
            ORDER BY p.part_number, pc.chunk_index
            """,
            (object_id, object_version),
        )
        chunk_cids = [str(row[0]) for row in cur.fetchall()]

        cur.execute(
            """
            SELECT COALESCE(c.cid, ov.ipfs_cid) as cid
            FROM object_versions ov
            LEFT JOIN cids c ON ov.cid_id = c.id
            WHERE ov.object_id = %s AND ov.object_version = %s
            AND COALESCE(c.cid, ov.ipfs_cid) IS NOT NULL
            AND COALESCE(c.cid, ov.ipfs_cid) != 'pending'
            """,
            (object_id, object_version),
        )
        manifest_row = cur.fetchone()
        manifest_cid = str(manifest_row[0]) if manifest_row else None

        return object_id, object_version, main_account_id, part_cids + chunk_cids, manifest_cid
>>>>>>> ec47a67e


essentially_all_parts = range(0, 256)


def clear_object_cache(
    object_id: str,
    parts: Iterable[int] | None = None,
    *,
    redis_url: str = "redis://localhost:6379/0",
    dsn: str = "postgresql://postgres:postgres@localhost:5432/hippius",
) -> None:
    """Delete chunked obj:{object_id}:part:{n}:chunk:* and meta keys in Redis for the given parts.

    If parts is None, queries DB to find actual parts for this object (much faster than scanning 256).
    """
    import psycopg

    r = redis.Redis.from_url(redis_url)

    # If no parts specified, query DB for actual part numbers to avoid scanning 256 empty parts
    if parts is None:
        with psycopg.connect(dsn) as conn, conn.cursor() as cur:
            cur.execute(
                """
                SELECT DISTINCT part_number
                FROM parts
                WHERE object_id = %s
                ORDER BY part_number
                """,
                (object_id,),
            )
            parts_list = [row[0] for row in cur.fetchall()]
            # Always include part 1 (the base object part)
            if 1 not in parts_list:
                parts_list.insert(0, 1)
            parts = parts_list

    # Determine current object_version for namespacing
    with psycopg.connect(dsn) as conn, conn.cursor() as cur:
        cur.execute(
            """
            SELECT o.current_object_version
            FROM objects o
            WHERE o.object_id = %s
            LIMIT 1
            """,
            (object_id,),
        )
        row = cur.fetchone()
        object_version = int(row[0]) if row and row[0] is not None else 1

    roc = RedisObjectPartsCache(r)
    for pn in parts:
        # Delete meta first, then all chunk keys (versioned namespace)
        meta_key = roc.build_meta_key(object_id, int(object_version), int(pn))
        r.delete(meta_key)
        # Scan and delete chunk keys using cache key prefix
        base_key = roc.build_key(object_id, int(object_version), int(pn))
        for k in r.scan_iter(match=f"{base_key}:chunk:*"):
            r.delete(k)
    # Sanity: assert no meta remains for requested parts
    for pn in parts:
        meta_key = roc.build_meta_key(object_id, int(object_version), int(pn))
        assert not r.exists(meta_key), f"Part {pn} cache not cleared"


def read_part_from_cache(
    object_id: str,
    part_number: int,
    *,
    redis_url: str = "redis://localhost:6379/0",
    dsn: str = "postgresql://postgres:postgres@localhost:5432/hippius",
) -> Optional[bytes]:
    """Assemble part bytes from chunked cache if present; returns None if missing."""
    r = redis.Redis.from_url(redis_url)
    # Fetch current object_version
    with psycopg.connect(dsn) as conn, conn.cursor() as cur:
        cur.execute(
            """
            SELECT o.current_object_version
            FROM objects o
            WHERE o.object_id = %s
            LIMIT 1
            """,
            (object_id,),
        )
        row = cur.fetchone()
        object_version = int(row[0]) if row and row[0] is not None else 1

    roc = RedisObjectPartsCache(r)
    meta_key = roc.build_meta_key(object_id, int(object_version), int(part_number))
    meta = r.get(meta_key)
    if not meta:
        return None
    import json as _json

    try:
        m = _json.loads(meta)
    except Exception:
        return None
    num_chunks = int(m.get("num_chunks", 0))
    if num_chunks <= 0:
        return b""
    chunks: list[bytes] = []
    for i in range(num_chunks):
        chunk_key = roc.build_chunk_key(object_id, int(object_version), int(part_number), i)
        c = r.get(chunk_key)
        if not isinstance(c, (bytes, bytearray)):
            return None
        chunks.append(bytes(c))
    return b"".join(chunks)


def wait_for_parts_cids(
    bucket_name: str,
    object_key: str,
    *,
    min_count: int,
    timeout_seconds: float = 20.0,
    dsn: str = "postgresql://postgres:postgres@localhost:5432/hippius",
) -> bool:
    """Wait until at least min_count parts for the object have non-pending ipfs_cid values.

    This includes both the base part (from objects table) and appended parts (from parts table).

    Returns True if ready within timeout, False otherwise.
    """
    print(f"DEBUG: wait_for_parts_cids called for {bucket_name}/{object_key}, expecting min_count={min_count}")
    deadline = time.time() + timeout_seconds
    with psycopg.connect(dsn) as conn, conn.cursor() as cur:
        while time.time() < deadline:
            # First, get object_id for debugging
            cur.execute(
                """
                SELECT o.object_id, ov.ipfs_cid, c.cid as object_cid
                FROM objects o
                JOIN object_versions ov ON ov.object_id = o.object_id AND ov.object_version = o.current_object_version
                LEFT JOIN cids c ON ov.cid_id = c.id
                JOIN buckets b ON b.bucket_id = o.bucket_id
                WHERE b.bucket_name = %s AND o.object_key = %s
                """,
                (bucket_name, object_key),
            )
            obj_row = cur.fetchone()
            print(f"DEBUG: Object row: {obj_row}")

            # Get parts for debugging
            cur.execute(
                """
                SELECT p.part_number, p.ipfs_cid, p.size_bytes, p.etag, c.cid as part_cid
                FROM parts p
                LEFT JOIN cids c ON p.cid_id = c.id
                JOIN object_versions ov ON p.object_version = ov.object_version AND ov.object_id = p.object_id
                JOIN objects o ON o.object_id = ov.object_id
                JOIN buckets b ON b.bucket_id = o.bucket_id
                WHERE b.bucket_name = %s AND o.object_key = %s
                ORDER BY p.part_number
                """,
                (bucket_name, object_key),
            )
            parts_rows = cur.fetchall()
            print(f"DEBUG: Parts rows: {parts_rows}")

            cur.execute(
                """
                    SELECT COUNT(*)
                    FROM (
                        SELECT COALESCE(c.cid, ov.ipfs_cid) as cid
                        FROM objects o
                        JOIN object_versions ov ON ov.object_id = o.object_id AND ov.object_version = o.current_object_version
                        LEFT JOIN cids c ON ov.cid_id = c.id
                        JOIN buckets b ON b.bucket_id = o.bucket_id
                        WHERE b.bucket_name = %s AND o.object_key = %s

                        UNION ALL

                        SELECT COALESCE(c.cid, p.ipfs_cid) as cid
                        FROM parts p
                        LEFT JOIN cids c ON p.cid_id = c.id
                        JOIN objects o ON o.object_id = p.object_id
                        JOIN buckets b ON b.bucket_id = o.bucket_id
                        WHERE b.bucket_name = %s AND o.object_key = %s
                    ) AS all_parts
                    WHERE COALESCE(NULLIF(TRIM(cid), ''), 'pending') <> 'pending'
                    """,
                (bucket_name, object_key, bucket_name, object_key),
            )
            row = cur.fetchone()
            count = int(row[0]) if row else 0
            print(f"DEBUG: Non-pending parts count: {count} (need {min_count})")
            if count >= min_count:
                print(f"DEBUG: wait_for_parts_cids SUCCESS - found {count} non-pending parts")
                return True
            print(f"DEBUG: wait_for_parts_cids still waiting... ({count}/{min_count})")
            time.sleep(0.3)
    print(f"DEBUG: wait_for_parts_cids TIMEOUT - only found {count} non-pending parts after {timeout_seconds}s")
    return False


def make_all_object_parts_pending(
    bucket_name: str,
    object_key: str,
    *,
    dsn: str = "postgresql://postgres:postgres@localhost:5432/hippius",
) -> str:
    """Set all parts for an object to pending state (both base and appended parts).

    Returns the object_id of the affected object.
    """
    with psycopg.connect(dsn) as conn, conn.cursor() as cur:
        # First get the object_id
        cur.execute(
            """
            SELECT o.object_id
            FROM objects o
            JOIN buckets b ON b.bucket_id = o.bucket_id
            WHERE b.bucket_name = %s AND o.object_key = %s
            """,
            (bucket_name, object_key),
        )
        row = cur.fetchone()
        if not row:
            raise RuntimeError(f"Object {bucket_name}/{object_key} not found")
        object_id = str(row[0])

        # Set all parts to pending (both base and appended)
        cur.execute(
            """
            UPDATE parts
            SET cid_id = NULL, ipfs_cid = 'pending'
            WHERE object_id = %s
            """,
            (object_id,),
        )

        # Also set object-level CID to pending (in object_versions table) for current version
        cur.execute(
            """
            UPDATE object_versions ov
               SET cid_id = NULL, ipfs_cid = 'pending'
            FROM objects o
            WHERE ov.object_id = o.object_id
              AND ov.object_id = %s
              AND o.object_id = %s
              AND ov.object_version = o.current_object_version
            """,
            (object_id, object_id),
        )

        conn.commit()

        return object_id<|MERGE_RESOLUTION|>--- conflicted
+++ resolved
@@ -38,8 +38,6 @@
     """Back-compat helper: return only object_id."""
     oid, _ver = get_object_id_and_version(bucket_name, object_key, dsn=dsn)
     return oid
-<<<<<<< HEAD
-=======
 
 
 def get_object_cids(
@@ -110,7 +108,6 @@
         manifest_cid = str(manifest_row[0]) if manifest_row else None
 
         return object_id, object_version, main_account_id, part_cids + chunk_cids, manifest_cid
->>>>>>> ec47a67e
 
 
 essentially_all_parts = range(0, 256)
