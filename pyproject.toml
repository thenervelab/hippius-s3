--- conflicted
+++ resolved
@@ -28,8 +28,10 @@
     "cachetools",
     "redis",
     "pyinstrument>=4.0.0",
-<<<<<<< HEAD
-    # OpenTelemetry and monitoring dependencies
+    "PyNaCl>=1.6.0",
+    "substrate-interface>=1.7.11",
+    "watchfiles>=1.1.0",
+    "pandas>=2.3.3",
     "opentelemetry-api>=1.37.0",
     "opentelemetry-sdk>=1.37.0",
     "opentelemetry-instrumentation>=0.58b0",
@@ -37,14 +39,9 @@
     "opentelemetry-instrumentation-redis>=0.58b0",
     "opentelemetry-instrumentation-asyncpg>=0.58b0",
     "opentelemetry-exporter-prometheus>=0.58b0",
+    "opentelemetry-exporter-otlp-proto-grpc>=1.37.0",
     "prometheus-client>=0.23.1",
-    "PyNaCl>=1.5.0",
-=======
-    "PyNaCl>=1.6.0",
-    "substrate-interface>=1.7.11",
-    "watchfiles>=1.1.0",
-    "pandas>=2.3.3",
->>>>>>> 3b44b256
+    "loki-logger-handler>=1.1.2",
 ]
 
 [project.optional-dependencies]
@@ -155,6 +152,10 @@
 disable_error_code = ["no-untyped-def"]
 
 [[tool.mypy.overrides]]
+module = "loki_logger_handler.*"
+ignore_missing_imports = true
+
+[[tool.mypy.overrides]]
 module = "nacl.*"
 ignore_missing_imports = true
 
@@ -224,18 +225,18 @@
 ignore_missing_imports = true
 
 [[tool.mypy.overrides]]
-<<<<<<< HEAD
-module = "opentelemetry.*"
-ignore_missing_imports = true
-
-[[tool.mypy.overrides]]
-module = "prometheus_client.*"
-=======
 module = "substrateinterface.*"
->>>>>>> 3b44b256
 ignore_missing_imports = true
 
 [tool.pytest.ini_options]
 testpaths = ["tests"]
 python_files = "test_*.py"
-addopts = "--cov=hippius_s3"+addopts = "--cov=hippius_s3"
+
+[[tool.mypy.overrides]]
+module = "opentelemetry.*"
+ignore_missing_imports = true
+
+[[tool.mypy.overrides]]
+module = "prometheus_client.*"
+ignore_missing_imports = true