--- conflicted
+++ resolved
@@ -24,11 +24,7 @@
     "aiofiles>=23.1.0",
     "lxml>=4.9.3",
     "botocore>=1.38.25",
-<<<<<<< HEAD
-    "hippius[key_storage]>=0.2.62",
-=======
     "hippius[key_storage]>=0.2.63",
->>>>>>> a02f7eb2
     "cachetools",
     "redis",
     "pyinstrument>=4.0.0",
