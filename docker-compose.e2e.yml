services:
  base:
    image: hippius-s3-base:latest
    build:
      context: .
      dockerfile: Dockerfile.base
    profiles:
      - build-base
  api:
    build: .
<<<<<<< HEAD
    # Ensure CI does not depend on a local .env file
    env_file: []
    environment:
      - DATABASE_URL=postgresql://postgres:postgres@db:5432/hippius?sslmode=disable
      - HIPPIUS_KEYSTORE_DATABASE_URL=postgresql://postgres:postgres@db:5432/hippius?sslmode=disable
      - HIPPIUS_BYPASS_CREDIT_CHECK=true
      - ENVIRONMENT=dev
      - PUBLISH_TO_CHAIN=false
      - ENABLE_REQUEST_PROFILING=false
      - ENABLE_BANHAMMER=false
      - RATE_LIMIT_PER_MINUTE=100000
      - HIPPIUS_IPFS_GET_URL=http://toxiproxy:18080
      - HIPPIUS_IPFS_STORE_URL=http://toxiproxy:15001
      - REDIS_URL=redis://redis:6379/0
      - REDIS_ACCOUNTS_URL=redis://redis-accounts:6379/0
      - RESUBMISSION_SEED_PHRASE=about acid actor absent action able actual abandon abstract above ability achieve
      - HTTP_STREAM_INITIAL_TIMEOUT_SECONDS=0.5
      - LOG_LEVEL=DEBUG
      - FRONTEND_HMAC_SECRET=e2e_test_secret
      - HOST=0.0.0.0
      - PORT=8000
      - HIPPIUS_SUBSTRATE_URL=wss://rpc.hippius.network
      - HIPPIUS_VALIDATOR_REGION=decentralized
      - LOKI_URL=http://loki:3100/loki/api/v1/push
      - LOKI_ENABLED=false
=======
    env_file:
      - .env.defaults
      - .env.test-docker
>>>>>>> ec47a67e
    depends_on:
      db:
        condition: service_healthy
      ipfs:
        condition: service_started
      redis:
        condition: service_healthy
      redis-accounts:
        condition: service_healthy
      redis-chain:
        condition: service_healthy
      redis-rate-limiting:
        condition: service_healthy
      redis-queues:
        condition: service_healthy
    volumes:
      - .:/app
      - ./.e2e/dlq:/tmp/hippius_dlq
      - ./.e2e/dlq_archive:/tmp/hippius_dlq_archive
    networks:
      - hippius_net

  uploader:
    build:
      context: .
      dockerfile: workers/Dockerfile
    command: ["python", "workers/run_uploader_in_loop.py"]
    env_file:
      - .env.defaults
      - .env.test-docker
    depends_on:
      db:
        condition: service_healthy
      redis:
        condition: service_healthy
      redis-queues:
        condition: service_healthy
    volumes:
      - .:/app
      - ./.e2e/dlq:/tmp/hippius_dlq
      - ./.e2e/dlq_archive:/tmp/hippius_dlq_archive
    networks:
      - hippius_net

  substrate:
    build:
      context: .
      dockerfile: workers/Dockerfile
    command: ["python", "workers/run_substrate_in_loop.py"]
    env_file:
      - .env.defaults
      - .env.test-docker
    depends_on:
      db:
        condition: service_healthy
      redis:
        condition: service_healthy
      redis-queues:
        condition: service_healthy
    volumes:
      - .:/app
    networks:
      - hippius_net

  unpinner:
    build:
      context: .
      dockerfile: workers/Dockerfile
    command: ["python", "workers/run_unpinner_in_loop.py"]
    env_file:
      - .env.defaults
      - .env.test-docker
    depends_on:
      db:
        condition: service_healthy
      redis:
        condition: service_healthy
      redis-queues:
        condition: service_healthy
    volumes:
      - .:/app
    networks:
      - hippius_net

  downloader:
    build:
      context: .
      dockerfile: workers/Dockerfile
    command: ["python", "workers/run_downloader_in_loop.py"]
    env_file:
      - .env.defaults
      - .env.test-docker
    depends_on:
      db:
        condition: service_healthy
      redis:
        condition: service_healthy
      redis-queues:
        condition: service_healthy
    volumes:
      - .:/app
    networks:
      - hippius_net

  chain-pin-checker:
    build:
      context: .
      dockerfile: workers/Dockerfile
    command: ["python", "workers/chain_pin_checker.py"]
    env_file:
      - .env.defaults
      - .env.test-docker
    depends_on:
      db:
        condition: service_healthy
      redis:
        condition: service_healthy
      redis-queues:
        condition: service_healthy
    volumes:
      - .:/app
    networks:
      - hippius_net

  toxiproxy:
    image: shopify/toxiproxy:latest
    ports:
      - "8474:8474"
    depends_on:
      - ipfs
    networks:
      - hippius_net

  chain-profile-cacher:
    build:
      context: .
      dockerfile: workers/Dockerfile
    command: ["python", "workers/chain_profile_cacher.py"]
    env_file:
      - .env.defaults
      - .env.test-docker
    depends_on:
      db:
        condition: service_healthy
      redis:
        condition: service_healthy
    volumes:
      - .:/app

  db:
    image: postgres:15
    ports:
      - "127.0.0.1:5432:5432"
    environment:
      - POSTGRES_USER=postgres
      - POSTGRES_PASSWORD=postgres
      - POSTGRES_DB=hippius
    healthcheck:
      test: ["CMD-SHELL", "pg_isready -U postgres"]
      interval: 5s
      timeout: 5s
      retries: 5
    networks:
      - hippius_net

  ipfs:
    image: ipfs/kubo:latest
    # No host port bindings needed for CI; services use internal DNS
    environment:
      - IPFS_PROFILE=server
    healthcheck:
      test: ["CMD-SHELL", "ipfs id"]
      interval: 10s
      timeout: 5s
      retries: 3
    networks:
      - hippius_net

  redis:
    image: redis:7-alpine
    ports:
      - "127.0.0.1:6379:6379"
    healthcheck:
      test: ["CMD", "redis-cli", "ping"]
      interval: 5s
      timeout: 3s
    networks:
      - hippius_net

  redis-accounts:
    image: redis:7-alpine
    ports:
      - "127.0.0.1:6380:6379"
    healthcheck:
      test: ["CMD", "redis-cli", "ping"]
      interval: 5s
      timeout: 3s
    networks:
      - hippius_net

  redis-chain:
    image: redis:7-alpine
    ports:
      - "127.0.0.1:6381:6379"
    healthcheck:
      test: ["CMD", "redis-cli", "ping"]
      interval: 5s
      timeout: 3s
    networks:
      - hippius_net

  redis-rate-limiting:
    image: redis:7-alpine
    ports:
      - "127.0.0.1:6383:6379"
    healthcheck:
      test: ["CMD", "redis-cli", "ping"]
      interval: 5s
      timeout: 3s
    networks:
      - hippius_net

  redis-queues:
    image: redis:7-alpine
    ports:
      - "127.0.0.1:6382:6379"
    command: [
      "redis-server",
      "--maxmemory", "2gb",
      "--maxmemory-policy", "allkeys-lru",
      "--appendonly", "yes",
      "--appendfsync", "everysec"
    ]
    healthcheck:
      test: ["CMD", "redis-cli", "ping"]
      interval: 5s
      timeout: 3s
    networks:
      - hippius_net

networks:
  hippius_net:
    name: hippius_net<|MERGE_RESOLUTION|>--- conflicted
+++ resolved
@@ -8,37 +8,9 @@
       - build-base
   api:
     build: .
-<<<<<<< HEAD
-    # Ensure CI does not depend on a local .env file
-    env_file: []
-    environment:
-      - DATABASE_URL=postgresql://postgres:postgres@db:5432/hippius?sslmode=disable
-      - HIPPIUS_KEYSTORE_DATABASE_URL=postgresql://postgres:postgres@db:5432/hippius?sslmode=disable
-      - HIPPIUS_BYPASS_CREDIT_CHECK=true
-      - ENVIRONMENT=dev
-      - PUBLISH_TO_CHAIN=false
-      - ENABLE_REQUEST_PROFILING=false
-      - ENABLE_BANHAMMER=false
-      - RATE_LIMIT_PER_MINUTE=100000
-      - HIPPIUS_IPFS_GET_URL=http://toxiproxy:18080
-      - HIPPIUS_IPFS_STORE_URL=http://toxiproxy:15001
-      - REDIS_URL=redis://redis:6379/0
-      - REDIS_ACCOUNTS_URL=redis://redis-accounts:6379/0
-      - RESUBMISSION_SEED_PHRASE=about acid actor absent action able actual abandon abstract above ability achieve
-      - HTTP_STREAM_INITIAL_TIMEOUT_SECONDS=0.5
-      - LOG_LEVEL=DEBUG
-      - FRONTEND_HMAC_SECRET=e2e_test_secret
-      - HOST=0.0.0.0
-      - PORT=8000
-      - HIPPIUS_SUBSTRATE_URL=wss://rpc.hippius.network
-      - HIPPIUS_VALIDATOR_REGION=decentralized
-      - LOKI_URL=http://loki:3100/loki/api/v1/push
-      - LOKI_ENABLED=false
-=======
-    env_file:
-      - .env.defaults
-      - .env.test-docker
->>>>>>> ec47a67e
+    env_file:
+      - .env.defaults
+      - .env.test-docker
     depends_on:
       db:
         condition: service_healthy
