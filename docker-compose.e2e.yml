services:
  base:
    image: hippius-s3-base:latest
    build:
      context: .
      dockerfile: Dockerfile.base
    profiles:
      - build-base

  gateway:
    build:
      context: .
      dockerfile: gateway/Dockerfile
    env_file:
      - .env.defaults
      - .env.test-docker
    environment:
      - PYTHONUNBUFFERED=1
      - GATEWAY_BACKEND_URL=http://api:8000
      - GATEWAY_PORT=8080
      - HIPPIUS_BYPASS_CREDIT_CHECK=true
    networks:
      - hippius_net

  api:
    build: .
    env_file:
      - .env.defaults
      - .env.test-docker
    environment:
      - HIPPIUS_KEY=${HIPPIUS_KEY}
    depends_on:
      db:
        condition: service_healthy
      ipfs:
        condition: service_started
      redis:
        condition: service_healthy
      redis-accounts:
        condition: service_healthy
      redis-chain:
        condition: service_healthy
      redis-rate-limiting:
        condition: service_healthy
      redis-queues:
        condition: service_healthy
    volumes:
      - .:/app
      - ./.e2e/dlq:/tmp/hippius_dlq
      - ./.e2e/dlq_archive:/tmp/hippius_dlq_archive
    networks:
      - hippius_net

  uploader:
    build:
      context: .
      dockerfile: workers/Dockerfile
    command: ["python", "workers/run_uploader_in_loop.py"]
    env_file:
      - .env.defaults
      - .env.test-docker
    environment:
      - HIPPIUS_KEY=${HIPPIUS_KEY}
    depends_on:
      db:
        condition: service_healthy
      redis:
        condition: service_healthy
      redis-queues:
        condition: service_healthy
    volumes:
      - .:/app
      - ./.e2e/dlq:/tmp/hippius_dlq
      - ./.e2e/dlq_archive:/tmp/hippius_dlq_archive
    networks:
      - hippius_net

  unpinner:
    build:
      context: .
      dockerfile: workers/Dockerfile
    command: ["python", "workers/run_unpinner_in_loop.py"]
    env_file:
      - .env.defaults
      - .env.test-docker
    environment:
      - HIPPIUS_KEY=${HIPPIUS_KEY}
    depends_on:
      db:
        condition: service_healthy
      redis:
        condition: service_healthy
      redis-queues:
        condition: service_healthy
    volumes:
      - .:/app
    networks:
      - hippius_net

  downloader:
    build:
      context: .
      dockerfile: workers/Dockerfile
    command: ["python", "workers/run_downloader_in_loop.py"]
    env_file:
      - .env.defaults
      - .env.test-docker
    environment:
      - HIPPIUS_KEY=${HIPPIUS_KEY}
    depends_on:
      db:
        condition: service_healthy
      redis:
        condition: service_healthy
      redis-queues:
        condition: service_healthy
    volumes:
      - .:/app
    networks:
      - hippius_net

  chain-pin-checker:
    build:
      context: .
      dockerfile: workers/Dockerfile
    command: ["python", "workers/chain_pin_checker.py"]
    env_file:
      - .env.defaults
      - .env.test-docker
    environment:
      - HIPPIUS_KEY=${HIPPIUS_KEY}
    depends_on:
      db:
        condition: service_healthy
      redis:
        condition: service_healthy
      redis-queues:
        condition: service_healthy
    volumes:
      - .:/app
    networks:
      - hippius_net

  toxiproxy:
    image: shopify/toxiproxy:latest
    ports:
      - "8474:8474"
    depends_on:
      - ipfs
    networks:
      - hippius_net

  chain-profile-cacher:
    build:
      context: .
      dockerfile: workers/Dockerfile
    command: ["python", "workers/chain_profile_cacher.py"]
    env_file:
      - .env.defaults
      - .env.test-docker
    environment:
      - HIPPIUS_KEY=${HIPPIUS_KEY}
    depends_on:
      db:
        condition: service_healthy
      redis:
        condition: service_healthy
    volumes:
      - .:/app

  db:
    image: postgres:15
    ports:
      - "127.0.0.1:5432:5432"
    environment:
      - POSTGRES_USER=postgres
      - POSTGRES_PASSWORD=postgres
      - POSTGRES_DB=hippius
    healthcheck:
      test: ["CMD-SHELL", "pg_isready -U postgres"]
      interval: 5s
      timeout: 5s
      retries: 5
    networks:
      - hippius_net

  ipfs:
    image: ipfs/kubo:latest
    user: "0:0"
    ports:
<<<<<<< HEAD
      - "4001:4001" # IPFS swarm port
      - "5001:5001" # IPFS API port
      - "8081:8080" # IPFS gateway port (moved from 8080 to avoid conflict with gateway)
=======
      - "127.0.0.1:4001:4001"
      - "127.0.0.1:5001:5001"
      - "127.0.0.1:8080:8080"
>>>>>>> fa0a41ab
    volumes:
      - ipfs_data:/data/ipfs
    restart: unless-stopped
    environment:
      - IPFS_PROFILE=server
    healthcheck:
      test: ["CMD-SHELL", "ipfs id"]
      interval: 10s
      timeout: 5s
      retries: 3
    networks:
      - hippius_net

  redis:
    image: redis:7-alpine
    ports:
      - "127.0.0.1:6379:6379"
    healthcheck:
      test: ["CMD", "redis-cli", "ping"]
      interval: 5s
      timeout: 3s
    networks:
      - hippius_net

  redis-accounts:
    image: redis:7-alpine
    ports:
      - "127.0.0.1:6380:6379"
    healthcheck:
      test: ["CMD", "redis-cli", "ping"]
      interval: 5s
      timeout: 3s
    networks:
      - hippius_net

  redis-chain:
    image: redis:7-alpine
    ports:
      - "127.0.0.1:6381:6379"
    healthcheck:
      test: ["CMD", "redis-cli", "ping"]
      interval: 5s
      timeout: 3s
    networks:
      - hippius_net

  redis-rate-limiting:
    image: redis:7-alpine
    ports:
      - "127.0.0.1:6383:6379"
    healthcheck:
      test: ["CMD", "redis-cli", "ping"]
      interval: 5s
      timeout: 3s
    networks:
      - hippius_net

  redis-queues:
    image: redis:7-alpine
    ports:
      - "127.0.0.1:6382:6379"
    command: [
      "redis-server",
      "--maxmemory", "2gb",
      "--maxmemory-policy", "allkeys-lru",
      "--appendonly", "yes",
      "--appendfsync", "everysec"
    ]
    healthcheck:
      test: ["CMD", "redis-cli", "ping"]
      interval: 5s
      timeout: 3s
    networks:
      - hippius_net

volumes:
  ipfs_data:

networks:
  hippius_net:
    name: hippius_net<|MERGE_RESOLUTION|>--- conflicted
+++ resolved
@@ -188,15 +188,9 @@
     image: ipfs/kubo:latest
     user: "0:0"
     ports:
-<<<<<<< HEAD
-      - "4001:4001" # IPFS swarm port
-      - "5001:5001" # IPFS API port
-      - "8081:8080" # IPFS gateway port (moved from 8080 to avoid conflict with gateway)
-=======
       - "127.0.0.1:4001:4001"
       - "127.0.0.1:5001:5001"
       - "127.0.0.1:8080:8080"
->>>>>>> fa0a41ab
     volumes:
       - ipfs_data:/data/ipfs
     restart: unless-stopped
