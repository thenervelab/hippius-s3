#!/usr/bin/env python3
import asyncio
import contextlib
import logging
import sys
from pathlib import Path

import redis.asyncio as async_redis
from dotenv import load_dotenv


# Add parent directory to path to import hippius_s3 modules
sys.path.insert(0, str(Path(__file__).parent))

import asyncpg

from hippius_s3.cache import RedisObjectPartsCache
from hippius_s3.config import get_config
from hippius_s3.ipfs_service import s3_download
from hippius_s3.queue import DownloadChainRequest
from hippius_s3.queue import dequeue_download_request
from hippius_s3.utils import get_query
from hippius_s3.utils.timing import log_timing


logging.basicConfig(level=logging.INFO, format="%(asctime)s - %(name)s - %(levelname)s - %(message)s")
logger = logging.getLogger(__name__)


load_dotenv()
config = get_config()


async def process_download_request(
    download_request: DownloadChainRequest,
    redis_client: async_redis.Redis,
) -> bool:
    """Process a download request by downloading each chunk and storing in Redis."""

    obj_cache = RedisObjectPartsCache(redis_client)

    # Use shorter identifier for logging
    short_id = f"{download_request.bucket_name}/{download_request.object_key}"
    logger.info(
        f"Processing download request for {short_id} with {len(download_request.chunks)} chunks; "
        f"should_decrypt={download_request.should_decrypt} subaccount={download_request.subaccount[:8]}..."
    )
    logger.info(
        f"Download request ids: object_id={download_request.object_id} request_id={download_request.request_id} parts={[c.part_id for c in download_request.chunks]}"
    )

    # DB connection required for part_chunks lookup
    db = await asyncpg.connect(config.database_url)

    try:
        # Process all chunks concurrently with higher concurrency for better IPFS utilization
        semaphore = asyncio.Semaphore(10)  # Increased for better parallel downloads

        async def download_chunk(chunk):
            chunk_logger = logging.getLogger(__name__)
            async with semaphore:
                # Build per-part download plan from DB
                cid_plan: list[tuple[int, str, int | None]] = []
                try:
                    rows = await db.fetch(
                        get_query("get_part_chunks_by_object_and_number"),
                        download_request.object_id,
                        int(chunk.part_id),
                    )
                    cid_plan.extend((int(r[0]), str(r[1]), int(r[2]) if r[2] is not None else None) for r in rows or [])
                except Exception:
                    cid_plan = []

            # Fallback to single CID if no part_chunks in DB
            if not cid_plan:
                cid_str = str(chunk.cid or "").strip().lower()
                if cid_str in {"", "none", "pending"}:
                    chunk_logger.error(
                        f"Skipping download for part {chunk.part_id}: invalid CID '{chunk.cid}' and no part_chunks"
                    )
                    # Clear in-progress flag so future attempts aren't blocked by TTL
                    try:
                        await redis_client.delete(
                            f"download_in_progress:{download_request.object_id}:{int(chunk.part_id)}"
                        )
                    except Exception:
                        chunk_logger.debug("Failed to delete in-progress flag for invalid CID", exc_info=True)
                    return False
                cid_plan = [(0, str(chunk.cid), None)]

            max_attempts = getattr(config, "downloader_chunk_retries", 5)
            base_sleep = getattr(config, "downloader_retry_base_seconds", 0.25)
            jitter = getattr(config, "downloader_retry_jitter_seconds", 0.2)

            import hashlib as _hashlib
            import random as _random

            for attempt in range(1, max_attempts + 1):
                try:
                    import time as _dtime

                    chunk_start = _dtime.perf_counter()
                    chunk_logger.debug(
                        f"Downloading chunk {chunk.part_id} attempt={attempt}/{max_attempts} CID: {chunk.cid}"
                    )

<<<<<<< HEAD
                    # Download the chunk using hippius_sdk
                    downloaded_chunk = await s3_download(
                        cid=chunk.cid,
                        account_address=download_request.subaccount,
                        bucket_name=download_request.bucket_name,
                        decrypt=download_request.should_decrypt,
                    )
                    downloaded_data = downloaded_chunk.data
=======
                    # Download per plan entry (DB-driven chunk layout if available)
                    assembled: list[bytes] = []
                    for ci, cid_val, expected_len in cid_plan:
                        chunk_logger.debug(
                            f"Downloading part {chunk.part_id} ci={ci} CID={cid_val[:10]}... expected={expected_len}"
                        )
                        data_i = await hippius_client.s3_download(
                            cid=cid_val,
                            subaccount_id=download_request.subaccount,
                            bucket_name=download_request.bucket_name,
                            auto_decrypt=False,
                            download_node=download_request.ipfs_node,
                            return_bytes=True,
                        )
                        if expected_len is not None and len(data_i) != int(expected_len):
                            chunk_logger.warning(
                                f"Cipher len mismatch for part {chunk.part_id} ci={ci}: got={len(data_i)} expected={expected_len}"
                            )
                        assembled.append(data_i)
                    chunk_data = b"".join(assembled)
>>>>>>> 0773ee38

                    md5 = _hashlib.md5(downloaded_data).hexdigest()
                    head_hex = downloaded_data[:8].hex()
                    tail_hex = downloaded_data[-8:].hex() if len(downloaded_data) >= 8 else head_hex
                    chunk_logger.debug(
                        f"Downloaded chunk {chunk.part_id} cid={str(chunk.cid)}... len={len(downloaded_data)} md5={md5} "
                        f"head8={head_hex} tail8={tail_hex}"
                    )

<<<<<<< HEAD
                    # Store the chunk data in Redis object parts cache
                    chunk_logger.info(
                        f"OBJ-CACHE write object_id={download_request.object_id} part={int(chunk.part_id)} bytes={len(downloaded_data)}"
                    )
                    await obj_cache.set(download_request.object_id, int(chunk.part_id), downloaded_data)
                    chunk_logger.info(
                        f"OBJ-CACHE stored object_id={download_request.object_id} part={int(chunk.part_id)}"
=======
                    # Store bytes in Redis cache with meta-first write order (readiness signal before chunks)
                    part_num = int(chunk.part_id)
                    if cid_plan and len(cid_plan) > 1:
                        # Multiple chunks in DB: write meta first, then chunk keys
                        await obj_cache.set_meta(
                            download_request.object_id,
                            part_num,
                            chunk_size=getattr(config, "object_chunk_size_bytes", 4 * 1024 * 1024),
                            num_chunks=len(cid_plan),
                            size_bytes=len(chunk_data),
                        )
                        for idx, (ci, _cid, _exp) in enumerate(cid_plan):
                            data_i = assembled[idx] if idx < len(assembled) else b""
                            await obj_cache.set_chunk(download_request.object_id, part_num, int(ci), data_i)
                        chunk_logger.info(
                            f"OBJ-CACHE stored (DB layout) object_id={download_request.object_id} part={part_num} ct_chunks={len(cid_plan)} total_bytes={len(chunk_data)}"
                        )
                    else:
                        # Single-chunk case: write meta first, then chunk at index 0
                        await obj_cache.set_meta(
                            download_request.object_id,
                            part_num,
                            chunk_size=getattr(config, "object_chunk_size_bytes", 4 * 1024 * 1024),
                            num_chunks=1,
                            size_bytes=len(chunk_data),
                        )
                        await obj_cache.set_chunk(download_request.object_id, part_num, 0, chunk_data)
                        chunk_logger.info(
                            f"OBJ-CACHE stored (single) object_id={download_request.object_id} part={part_num} bytes={len(chunk_data)}"
                        )
                    # Log download timing
                    chunk_ms = (_dtime.perf_counter() - chunk_start) * 1000.0
                    log_timing(
                        "downloader.chunk_download_and_store",
                        chunk_ms,
                        extra={
                            "object_id": download_request.object_id,
                            "part_id": chunk.part_id,
                            "size_bytes": len(chunk_data),
                            "num_cids": len(cid_plan),
                        },
>>>>>>> 0773ee38
                    )
                    # Clear in-progress flag on success
                    try:
                        await redis_client.delete(
                            f"download_in_progress:{download_request.object_id}:{int(chunk.part_id)}"
                        )
                    except Exception:
                        chunk_logger.debug("Failed to delete in-progress flag after success", exc_info=True)
                    return True

                except Exception as e:
                    if attempt == max_attempts:
                        chunk_logger.error(
                            f"Failed to download chunk {chunk.part_id} (CID: {chunk.cid}) after {max_attempts} attempts: {e}"
                        )
                        # Clear in-progress flag after final failure
                        try:
                            await redis_client.delete(
                                f"download_in_progress:{download_request.object_id}:{int(chunk.part_id)}"
                            )
                        except Exception:
                            chunk_logger.debug("Failed to delete in-progress flag after failure", exc_info=True)
                        return False
                    sleep_for = base_sleep * attempt + _random.uniform(0, jitter)
                    chunk_logger.warning(
                        f"Download error for chunk {chunk.part_id} (CID: {chunk.cid}) attempt {attempt}/{max_attempts}: {e}. Retrying in {sleep_for:.2f}s"
                    )
                    await asyncio.sleep(sleep_for)
            return None

        # Download all chunks concurrently
        results = await asyncio.gather(*[download_chunk(chunk) for chunk in download_request.chunks])

        success_count = sum(results)
        total_chunks = len(download_request.chunks)

        if success_count == total_chunks:
            logger.info(f"Successfully downloaded all {total_chunks} chunks for {short_id}")
            return True

        logger.error(f"Only downloaded {success_count}/{total_chunks} chunks for {short_id}")
        # Don't delete existing chunks as they might be in use by ongoing downloads
        # Let Redis TTL handle cleanup naturally
        return False
    finally:
        # Clean up DB connection created for this request
        with contextlib.suppress(Exception):
            await db.close()


async def run_downloader_loop():
    """Main loop for downloader service."""
    redis_client = async_redis.from_url(config.redis_url)

    logger = logging.getLogger(__name__)
    logger.info("Starting downloader service...")
    logger.info(f"Redis URL: {config.redis_url}")

    try:
        while True:
            download_request = await dequeue_download_request(redis_client)

            if download_request:
                success = await process_download_request(download_request, redis_client)
                if success:
                    logger.info(
                        f"Successfully processed download request {download_request.bucket_name}/{download_request.object_key}"
                    )
                else:
                    logger.error(
                        f"Failed to process download request {download_request.bucket_name}/{download_request.object_key}"
                    )
            else:
                # Wait a bit before checking again
                await asyncio.sleep(config.downloader_sleep_loop)

    except KeyboardInterrupt:
        logger.info("Downloader service stopping...")
    except Exception as e:
        logger.error(f"Error in downloader loop: {e}")
        raise
    finally:
        await redis_client.aclose()


if __name__ == "__main__":
    config = get_config()
    asyncio.run(run_downloader_loop())<|MERGE_RESOLUTION|>--- conflicted
+++ resolved
@@ -6,7 +6,7 @@
 from pathlib import Path
 
 import redis.asyncio as async_redis
-from dotenv import load_dotenv
+from hippius_sdk.client import HippiusClient
 
 
 # Add parent directory to path to import hippius_s3 modules
@@ -16,7 +16,6 @@
 
 from hippius_s3.cache import RedisObjectPartsCache
 from hippius_s3.config import get_config
-from hippius_s3.ipfs_service import s3_download
 from hippius_s3.queue import DownloadChainRequest
 from hippius_s3.queue import dequeue_download_request
 from hippius_s3.utils import get_query
@@ -27,7 +26,6 @@
 logger = logging.getLogger(__name__)
 
 
-load_dotenv()
 config = get_config()
 
 
@@ -38,6 +36,12 @@
     """Process a download request by downloading each chunk and storing in Redis."""
 
     obj_cache = RedisObjectPartsCache(redis_client)
+    hippius_client = HippiusClient(
+        ipfs_gateway=config.ipfs_get_url,
+        ipfs_api_url=config.ipfs_store_url,
+        substrate_url=config.substrate_url,
+        encrypt_by_default=False,
+    )
 
     # Use shorter identifier for logging
     short_id = f"{download_request.bucket_name}/{download_request.object_key}"
@@ -104,16 +108,6 @@
                         f"Downloading chunk {chunk.part_id} attempt={attempt}/{max_attempts} CID: {chunk.cid}"
                     )
 
-<<<<<<< HEAD
-                    # Download the chunk using hippius_sdk
-                    downloaded_chunk = await s3_download(
-                        cid=chunk.cid,
-                        account_address=download_request.subaccount,
-                        bucket_name=download_request.bucket_name,
-                        decrypt=download_request.should_decrypt,
-                    )
-                    downloaded_data = downloaded_chunk.data
-=======
                     # Download per plan entry (DB-driven chunk layout if available)
                     assembled: list[bytes] = []
                     for ci, cid_val, expected_len in cid_plan:
@@ -134,25 +128,15 @@
                             )
                         assembled.append(data_i)
                     chunk_data = b"".join(assembled)
->>>>>>> 0773ee38
-
-                    md5 = _hashlib.md5(downloaded_data).hexdigest()
-                    head_hex = downloaded_data[:8].hex()
-                    tail_hex = downloaded_data[-8:].hex() if len(downloaded_data) >= 8 else head_hex
+
+                    md5 = _hashlib.md5(chunk_data).hexdigest()
+                    head_hex = chunk_data[:8].hex()
+                    tail_hex = chunk_data[-8:].hex() if len(chunk_data) >= 8 else head_hex
                     chunk_logger.debug(
-                        f"Downloaded chunk {chunk.part_id} cid={str(chunk.cid)}... len={len(downloaded_data)} md5={md5} "
+                        f"Downloaded chunk {chunk.part_id} cid={str(chunk.cid)}... len={len(chunk_data)} md5={md5} "
                         f"head8={head_hex} tail8={tail_hex}"
                     )
 
-<<<<<<< HEAD
-                    # Store the chunk data in Redis object parts cache
-                    chunk_logger.info(
-                        f"OBJ-CACHE write object_id={download_request.object_id} part={int(chunk.part_id)} bytes={len(downloaded_data)}"
-                    )
-                    await obj_cache.set(download_request.object_id, int(chunk.part_id), downloaded_data)
-                    chunk_logger.info(
-                        f"OBJ-CACHE stored object_id={download_request.object_id} part={int(chunk.part_id)}"
-=======
                     # Store bytes in Redis cache with meta-first write order (readiness signal before chunks)
                     part_num = int(chunk.part_id)
                     if cid_plan and len(cid_plan) > 1:
@@ -194,7 +178,6 @@
                             "size_bytes": len(chunk_data),
                             "num_cids": len(cid_plan),
                         },
->>>>>>> 0773ee38
                     )
                     # Clear in-progress flag on success
                     try:
