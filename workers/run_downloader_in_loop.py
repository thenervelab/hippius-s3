--- conflicted
+++ resolved
@@ -22,10 +22,7 @@
 from hippius_s3.queue import DownloadChainRequest
 from hippius_s3.queue import dequeue_download_request
 from hippius_s3.services.ray_id_service import get_logger_with_ray_id
-<<<<<<< HEAD
 from hippius_s3.services.ray_id_service import ray_id_context
-=======
->>>>>>> 515cc160
 from hippius_s3.utils.timing import log_timing
 
 
@@ -259,10 +256,7 @@
 
             if download_request:
                 ray_id = download_request.ray_id or "no-ray-id"
-<<<<<<< HEAD
                 ray_id_context.set(ray_id)
-=======
->>>>>>> 515cc160
                 worker_logger = get_logger_with_ray_id(__name__, ray_id)
 
                 try:
