#!/usr/bin/env python3
import asyncio
import json
import logging
import sys
import time
from pathlib import Path
from typing import Dict
from typing import List
from typing import Optional

import asyncpg
import redis.asyncio as async_redis
from dotenv import load_dotenv
from pydantic import BaseModel


sys.path.insert(0, str(Path(__file__).parent.parent))

from hippius_s3.config import get_config
from hippius_s3.logging_config import setup_loki_logging
from hippius_s3.monitoring import get_metrics_collector
from hippius_s3.monitoring import initialize_metrics_collector
from hippius_s3.queue import SubstratePinningRequest
from hippius_s3.queue import enqueue_substrate_request


load_dotenv()
config = get_config()

setup_loki_logging(config, "chain-pin-checker")
logger = logging.getLogger(__name__)


class UserCidRecord(BaseModel):
    object_id: str
    object_version: int
    cid: str


async def get_user_cids_from_db(
    db: asyncpg.Connection,
    user: str,
) -> List[UserCidRecord]:
    """Get all CIDs for a user with their object metadata (object_id, object_version, cid).

    Performance note: This query uses a 3-way UNION across object_versions, parts, and part_chunks.
    For optimal performance, ensure indexes exist on:
    - buckets(main_account_id)
    - objects(bucket_id, created_at)
    - object_versions(object_id, object_version, status)
    - parts(object_id)
    - part_chunks(part_id)
    """
    rows = await db.fetch(
        """
        SELECT DISTINCT o.object_id, o.current_object_version as object_version, ov.ipfs_cid as cid
        FROM object_versions ov
        JOIN objects o ON o.object_id = ov.object_id AND o.current_object_version = ov.object_version
        JOIN buckets b ON o.bucket_id = b.bucket_id
        WHERE b.main_account_id = $1
        AND ov.ipfs_cid IS NOT NULL
        AND ov.ipfs_cid != ''
        AND ov.status = 'uploaded'
        AND o.created_at < NOW() - INTERVAL '1 hour'

        UNION

        SELECT DISTINCT o.object_id, o.current_object_version as object_version, p.ipfs_cid as cid
        FROM parts p
        JOIN objects o ON p.object_id = o.object_id
        JOIN buckets b ON o.bucket_id = b.bucket_id
        WHERE b.main_account_id = $1
        AND p.ipfs_cid IS NOT NULL
        AND p.ipfs_cid != ''
        AND o.created_at < NOW() - INTERVAL '1 hour'

        UNION

        SELECT DISTINCT o.object_id, o.current_object_version as object_version, pc.cid
        FROM part_chunks pc
        JOIN parts p ON p.part_id = pc.part_id
        JOIN objects o ON o.object_id = p.object_id
        JOIN buckets b ON b.bucket_id = o.bucket_id
        WHERE b.main_account_id = $1
        AND pc.cid IS NOT NULL
        AND pc.cid != ''
        AND o.created_at < NOW() - INTERVAL '1 hour'
        """,
        user,
    )

    return [
        UserCidRecord(object_id=str(row["object_id"]), object_version=row["object_version"], cid=row["cid"])
        for row in rows
    ]


async def get_cached_chain_cids(
    redis_chain: async_redis.Redis,
    user: str,
) -> List[str]:
    """Get cached chain CIDs for a user, checking age requirement."""
    cache_key = f"pinned_cids:{user}"

    # Get cached data
    cached_data = await redis_chain.get(cache_key)
    if not cached_data:
        logger.info(f"User {user} does not have any cached chain profile")
        return []

    # Parse the cached data (expecting JSON with timestamp and cids)
    data = json.loads(cached_data)
    timestamp = data.get("timestamp", 0)
    current_time = time.time()

    if current_time - timestamp > 120:
        logger.info(f"User {user} cached chain profile is too old (age: {int(current_time - timestamp)}s), ignoring")
        return []

    raw_cids = data.get("cids", [])
    if not isinstance(raw_cids, list):
        logger.debug("Cached cids is not a list; ignoring")
        return []
    cids: List[str] = [str(c) for c in raw_cids]
    logger.debug(f"Retrieved {len(cids)} CIDs from cache for user {user}")
    return cids


async def check_user_cids(
    db: asyncpg.Connection,
<<<<<<< HEAD
    redis_chain: async_redis.Redis,
    redis_client: async_redis.Redis,
=======
>>>>>>> ec47a67e
    user: str,
) -> None:
    """Check a single user's CIDs against their chain profile."""
    from hippius_s3.redis_chain import get_chain_client

    logger.debug(f"Checking CIDs for user {user}")

    db_cid_records = await get_user_cids_from_db(db, user)
    if not db_cid_records:
        logger.debug(f"User {user} has no uploaded objects with CIDs")
        return

    cid_to_record: Dict[str, UserCidRecord] = {}

    for record in db_cid_records:
        cid_to_record[record.cid] = record

<<<<<<< HEAD
    chain_cids = await get_cached_chain_cids(redis_chain, user)
=======
    chain_cids = await get_cached_chain_cids(get_chain_client(), user)
>>>>>>> ec47a67e
    if not chain_cids:
        return

    db_cids_set = set(cid_to_record.keys())
    chain_cids_set = set(chain_cids)
    missing_cids = list(db_cids_set - chain_cids_set)

    logger.info(
        f"User {user}: S3={len(db_cids_set)} CIDs, Chain={len(chain_cids)} CIDs, Missing={len(missing_cids)} CIDs"
    )

    get_metrics_collector().set_pin_checker_missing_cids(user, len(missing_cids))

    if missing_cids:
        logger.info(f"Resubmitting {len(missing_cids)} missing CIDs for user {user}")

        missing_by_object: Dict[tuple[str, int], List[str]] = {}
        for cid in missing_cids:
            record = cid_to_record[cid]
            obj_key = (record.object_id, record.object_version)
            if obj_key not in missing_by_object:
                missing_by_object[obj_key] = []
            missing_by_object[obj_key].append(cid)

        for (object_id, object_version), cids in missing_by_object.items():
            request = SubstratePinningRequest(
                cids=cids,
                address=user,
                object_id=str(object_id),
                object_version=object_version,
            )
<<<<<<< HEAD
            await enqueue_substrate_request(request, redis_client)
=======
            await enqueue_substrate_request(request)
>>>>>>> ec47a67e
            logger.info(f"Enqueued substrate request object_id={object_id} version={object_version} cids={len(cids)}")
    else:
        logger.info(f"All S3 CIDs for user {user} are present on chain")


async def get_all_users(
    db: asyncpg.Connection,
) -> List[str]:
    """Get all users from the database."""
    rows: List[asyncpg.Record] = await db.fetch(
        "SELECT DISTINCT main_account_id FROM buckets WHERE main_account_id IS NOT NULL"
    )
    user_ids: List[str] = [str(row["main_account_id"]) for row in rows]
    return user_ids


async def get_object_status_counts(
    db: asyncpg.Connection,
) -> dict[str, int]:
    """Get total count of objects by status across all users."""
    rows = await db.fetch(
        """
        SELECT ov.status, COUNT(*) as count
        FROM object_versions ov
        JOIN objects o ON o.object_id = ov.object_id AND o.current_object_version = ov.object_version
        WHERE ov.status IS NOT NULL
        GROUP BY ov.status
        """
    )

    return {str(row["status"]): int(row["count"]) for row in rows}


async def _wait_for_table(
    db: asyncpg.Connection, table: str, timeout_seconds: int = 120, poll_interval_seconds: float = 1.0
) -> None:
    """Wait until a given table exists. Raises after timeout."""
    deadline = time.time() + timeout_seconds
    while time.time() < deadline:
        try:
            exists: Optional[str] = await db.fetchval("SELECT to_regclass($1)", f"public.{table}")
            if exists:
                logger.info(f"Schema ready: found table '{table}'")
                return
        except Exception as e:
            logger.debug(f"Error while checking for table {table}: {e}")
        await asyncio.sleep(poll_interval_seconds)
    raise TimeoutError(f"Timed out waiting for table '{table}' to exist")


async def _validate_redis_connection(
    redis_client: async_redis.Redis, name: str, timeout_seconds: int = 30, poll_interval_seconds: float = 1.0
) -> None:
    """Validate Redis connection by pinging it. Raises after timeout."""
    deadline = time.time() + timeout_seconds
    while time.time() < deadline:
        try:
            await redis_client.ping()
            logger.info(f"Redis connection validated: {name}")
            return
        except Exception as e:
            logger.debug(f"Error while pinging Redis {name}: {e}")
        await asyncio.sleep(poll_interval_seconds)
    raise TimeoutError(f"Timed out waiting for Redis connection '{name}'")


async def run_chain_pin_checker_loop() -> None:
    """Main loop that checks user CIDs against chain data."""
    db = await asyncpg.connect(config.database_url)
    redis_chain = async_redis.from_url(config.redis_chain_url)
    redis_client = async_redis.from_url(config.redis_url)
<<<<<<< HEAD

=======
    redis_queues_client = async_redis.from_url(config.redis_queues_url)

    from hippius_s3.queue import initialize_queue_client
    from hippius_s3.redis_cache import initialize_cache_client
    from hippius_s3.redis_chain import initialize_chain_client

    initialize_queue_client(redis_queues_client)
    initialize_chain_client(redis_chain)
    initialize_cache_client(redis_client)
>>>>>>> ec47a67e
    initialize_metrics_collector(redis_chain)

    logger.info("Starting chain pin checker service...")
    logger.info(f"Database: {config.database_url}")
    logger.info(f"Redis Chain: {config.redis_chain_url}")
    logger.info(f"Redis: {config.redis_url}")
<<<<<<< HEAD
=======
    logger.info(f"Redis Queues: {config.redis_queues_url}")
>>>>>>> ec47a67e

    await _wait_for_table(db, "buckets", timeout_seconds=180)
    await _validate_redis_connection(redis_chain, "redis_chain", timeout_seconds=30)
    await _validate_redis_connection(redis_client, "redis", timeout_seconds=30)

    while True:
        users = await get_all_users(db)
        logger.info(f"Checking {len(users)} users for CID consistency")

        for user in users:
<<<<<<< HEAD
            await check_user_cids(db, redis_chain, redis_client, user)
=======
            await check_user_cids(db, user)
>>>>>>> ec47a67e

        logger.info(f"Completed checking all {len(users)} users")

        status_counts = await get_object_status_counts(db)
        get_metrics_collector().set_object_status_counts(status_counts)
        logger.info(f"Object status counts: {status_counts}")

        await asyncio.sleep(config.pin_checker_loop_sleep)


if __name__ == "__main__":
    asyncio.run(run_chain_pin_checker_loop())<|MERGE_RESOLUTION|>--- conflicted
+++ resolved
@@ -129,11 +129,6 @@
 
 async def check_user_cids(
     db: asyncpg.Connection,
-<<<<<<< HEAD
-    redis_chain: async_redis.Redis,
-    redis_client: async_redis.Redis,
-=======
->>>>>>> ec47a67e
     user: str,
 ) -> None:
     """Check a single user's CIDs against their chain profile."""
@@ -151,11 +146,7 @@
     for record in db_cid_records:
         cid_to_record[record.cid] = record
 
-<<<<<<< HEAD
-    chain_cids = await get_cached_chain_cids(redis_chain, user)
-=======
     chain_cids = await get_cached_chain_cids(get_chain_client(), user)
->>>>>>> ec47a67e
     if not chain_cids:
         return
 
@@ -187,11 +178,7 @@
                 object_id=str(object_id),
                 object_version=object_version,
             )
-<<<<<<< HEAD
-            await enqueue_substrate_request(request, redis_client)
-=======
             await enqueue_substrate_request(request)
->>>>>>> ec47a67e
             logger.info(f"Enqueued substrate request object_id={object_id} version={object_version} cids={len(cids)}")
     else:
         logger.info(f"All S3 CIDs for user {user} are present on chain")
@@ -263,9 +250,6 @@
     db = await asyncpg.connect(config.database_url)
     redis_chain = async_redis.from_url(config.redis_chain_url)
     redis_client = async_redis.from_url(config.redis_url)
-<<<<<<< HEAD
-
-=======
     redis_queues_client = async_redis.from_url(config.redis_queues_url)
 
     from hippius_s3.queue import initialize_queue_client
@@ -275,17 +259,13 @@
     initialize_queue_client(redis_queues_client)
     initialize_chain_client(redis_chain)
     initialize_cache_client(redis_client)
->>>>>>> ec47a67e
     initialize_metrics_collector(redis_chain)
 
     logger.info("Starting chain pin checker service...")
     logger.info(f"Database: {config.database_url}")
     logger.info(f"Redis Chain: {config.redis_chain_url}")
     logger.info(f"Redis: {config.redis_url}")
-<<<<<<< HEAD
-=======
     logger.info(f"Redis Queues: {config.redis_queues_url}")
->>>>>>> ec47a67e
 
     await _wait_for_table(db, "buckets", timeout_seconds=180)
     await _validate_redis_connection(redis_chain, "redis_chain", timeout_seconds=30)
@@ -296,11 +276,7 @@
         logger.info(f"Checking {len(users)} users for CID consistency")
 
         for user in users:
-<<<<<<< HEAD
-            await check_user_cids(db, redis_chain, redis_client, user)
-=======
             await check_user_cids(db, user)
->>>>>>> ec47a67e
 
         logger.info(f"Completed checking all {len(users)} users")
 
