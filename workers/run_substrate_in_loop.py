#!/usr/bin/env python3
import asyncio
import logging
import sys
from pathlib import Path

import asyncpg
import redis.asyncio as async_redis


sys.path.insert(0, str(Path(__file__).parent.parent))

from hippius_s3.config import get_config
from hippius_s3.logging_config import setup_loki_logging
from hippius_s3.monitoring import initialize_metrics_collector
from hippius_s3.queue import dequeue_substrate_request
from hippius_s3.queue import enqueue_substrate_request
from hippius_s3.redis_utils import with_redis_retry
from hippius_s3.workers.substrate import SubstrateWorker


config = get_config()

setup_loki_logging(config, "substrate")
logger = logging.getLogger(__name__)

EPOCH_SLEEP_SECONDS = 600


async def run_substrate_loop():
    db = await asyncpg.connect(config.database_url)
    redis_client = async_redis.from_url(config.redis_url)
    redis_queues_client = async_redis.from_url(config.redis_queues_url)

    from hippius_s3.queue import initialize_queue_client

    initialize_queue_client(redis_queues_client)
    initialize_metrics_collector(redis_client)

    logger.info("Starting substrate service...")
    logger.info(f"Redis URL: {config.redis_url}")
    logger.info(f"Redis Queues URL: {config.redis_queues_url}")
    logger.info(f"Database connected: {config.database_url}")

    substrate_worker = SubstrateWorker(db, config)

    while True:
        requests = []

        while True:
<<<<<<< HEAD
            substrate_request, redis_client = await with_redis_retry(
                dequeue_substrate_request,
                redis_client,
                config.redis_url,
=======
            substrate_request, redis_queues_client = await with_redis_retry(
                lambda rc: dequeue_substrate_request(),
                redis_queues_client,
                config.redis_queues_url,
>>>>>>> ec47a67e
                "dequeue substrate request",
            )

            if substrate_request:
                if not config.publish_to_chain:
                    logger.info(f"Skipping substrate publish (disabled) object_id={substrate_request.object_id}")
                    await db.execute(
                        "UPDATE object_versions SET status = 'uploaded' WHERE object_id = $1 AND object_version = $2",
                        substrate_request.object_id,
                        int(getattr(substrate_request, "object_version", 1) or 1),
                    )
                    continue
                requests.append(substrate_request)
            else:
                break

        if not requests:
            logger.info("No substrate requests in queue, sleeping 10s...")
            await asyncio.sleep(10)
            continue

        logger.info(f"Collected {len(requests)} substrate requests from queue")

        try:
            await substrate_worker.process_batch(requests)
            logger.info(f"Successfully submitted batch of {len(requests)} requests")
        except Exception:
            logger.exception(f"Substrate batch submission failed for {len(requests)} requests")
            for req in requests:
<<<<<<< HEAD
                await enqueue_substrate_request(req, redis_client)
=======
                await enqueue_substrate_request(req)
>>>>>>> ec47a67e
            logger.info(f"Requeued {len(requests)} failed requests")
        finally:
            logger.info(f"Sleeping {EPOCH_SLEEP_SECONDS}s until next epoch...")
            await asyncio.sleep(EPOCH_SLEEP_SECONDS)


if __name__ == "__main__":
    asyncio.run(run_substrate_loop())<|MERGE_RESOLUTION|>--- conflicted
+++ resolved
@@ -48,17 +48,10 @@
         requests = []
 
         while True:
-<<<<<<< HEAD
-            substrate_request, redis_client = await with_redis_retry(
-                dequeue_substrate_request,
-                redis_client,
-                config.redis_url,
-=======
             substrate_request, redis_queues_client = await with_redis_retry(
                 lambda rc: dequeue_substrate_request(),
                 redis_queues_client,
                 config.redis_queues_url,
->>>>>>> ec47a67e
                 "dequeue substrate request",
             )
 
@@ -88,11 +81,7 @@
         except Exception:
             logger.exception(f"Substrate batch submission failed for {len(requests)} requests")
             for req in requests:
-<<<<<<< HEAD
-                await enqueue_substrate_request(req, redis_client)
-=======
                 await enqueue_substrate_request(req)
->>>>>>> ec47a67e
             logger.info(f"Requeued {len(requests)} failed requests")
         finally:
             logger.info(f"Sleeping {EPOCH_SLEEP_SECONDS}s until next epoch...")
