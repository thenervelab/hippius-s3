--- conflicted
+++ resolved
@@ -46,10 +46,7 @@
 
     logger.info("Starting uploader service...")
     logger.info(f"Redis URL: {config.redis_url}")
-<<<<<<< HEAD
-=======
     logger.info(f"Redis Queues URL: {config.redis_queues_url}")
->>>>>>> ec47a67e
     logger.info(f"Database pool created: {config.database_url}")
 
     ipfs_service = IPFSService(config, redis_client)
@@ -57,17 +54,10 @@
 
     while True:
         try:
-<<<<<<< HEAD
-            moved, redis_client = await with_redis_retry(
-                lambda rc: move_due_retries_to_primary(rc, now_ts=time.time(), max_items=64),
-                redis_client,
-                config.redis_url,
-=======
             moved, redis_queues_client = await with_redis_retry(
                 lambda rc: move_due_retries_to_primary(now_ts=time.time(), max_items=64),
                 redis_queues_client,
                 config.redis_queues_url,
->>>>>>> ec47a67e
                 "move due retries",
             )
             if moved:
@@ -78,17 +68,10 @@
             continue
 
         try:
-<<<<<<< HEAD
-            upload_request, redis_client = await with_redis_retry(
-                dequeue_upload_request,
-                redis_client,
-                config.redis_url,
-=======
             upload_request, redis_queues_client = await with_redis_retry(
                 lambda rc: dequeue_upload_request(),
                 redis_queues_client,
                 config.redis_queues_url,
->>>>>>> ec47a67e
                 "dequeue upload request",
             )
         except ValidationError as e:
