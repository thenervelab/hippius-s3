--- conflicted
+++ resolved
@@ -7,10 +7,7 @@
 
 import asyncpg
 import redis.asyncio as async_redis
-<<<<<<< HEAD
-=======
 from pydantic import ValidationError
->>>>>>> bc8d0e24
 from redis.exceptions import BusyLoadingError
 
 
