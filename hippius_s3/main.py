--- conflicted
+++ resolved
@@ -80,8 +80,6 @@
         app.state.redis_rate_limiting_client = async_redis.from_url(config.redis_rate_limiting_url)
         logger.info("Redis rate limiting client initialized")
 
-<<<<<<< HEAD
-=======
         app.state.redis_queues_client = async_redis.from_url(config.redis_queues_url)
         logger.info("Redis queues client initialized")
 
@@ -98,7 +96,6 @@
         initialize_cache_client(app.state.redis_client)
         logger.info("Cache Redis client initialized")
 
->>>>>>> ec47a67e
         app.state.rate_limit_service = RateLimitService(app.state.redis_rate_limiting_client)
         logger.info("Rate limiting service initialized")
 
@@ -128,10 +125,7 @@
             app.state.redis_accounts_client,
             app.state.redis_chain_client,
             app.state.redis_rate_limiting_client,
-<<<<<<< HEAD
-=======
             app.state.redis_queues_client,
->>>>>>> ec47a67e
         )
         await app.state.background_metrics_collector.start()
         logger.info("Background metrics collection started")
@@ -172,15 +166,12 @@
             logger.exception("Error shutting down Redis rate limiting client")
 
         try:
-<<<<<<< HEAD
-=======
             await app.state.redis_queues_client.close()
             logger.info("Redis queues client closed")
         except Exception:
             logger.exception("Error shutting down Redis queues client")
 
         try:
->>>>>>> ec47a67e
             await app.state.postgres_pool.close()
             logger.info("Postgres connection pool closed")
         except Exception:
