WITH target AS (
    SELECT
        o.object_id,
        o.bucket_id,
        o.object_key,
<<<<<<< HEAD
=======
        o.current_object_version,
>>>>>>> ec47a67e
        ov.cid_id,
        COALESCE(c.cid, ov.ipfs_cid) AS ipfs_cid
    FROM objects o
    JOIN buckets b ON b.bucket_id = o.bucket_id AND b.main_account_id = $3
    JOIN object_versions ov ON ov.object_id = o.object_id AND ov.object_version = o.current_object_version
    LEFT JOIN cids c ON ov.cid_id = c.id
    WHERE o.bucket_id = $1
      AND o.object_key = $2
<<<<<<< HEAD
=======
), all_cids AS (
    SELECT DISTINCT t.object_id, COALESCE(c.cid, ov.ipfs_cid) AS cid
    FROM target t
    JOIN object_versions ov ON ov.object_id = t.object_id AND ov.object_version = t.current_object_version
    LEFT JOIN cids c ON ov.cid_id = c.id
    WHERE COALESCE(c.cid, ov.ipfs_cid) IS NOT NULL
      AND COALESCE(c.cid, ov.ipfs_cid) != ''
      AND COALESCE(c.cid, ov.ipfs_cid) != 'pending'

    UNION

    SELECT DISTINCT t.object_id, COALESCE(c.cid, p.ipfs_cid) AS cid
    FROM target t
    JOIN parts p ON p.object_id = t.object_id AND p.object_version = t.current_object_version
    LEFT JOIN cids c ON p.cid_id = c.id
    WHERE COALESCE(c.cid, p.ipfs_cid) IS NOT NULL
      AND COALESCE(c.cid, p.ipfs_cid) != ''
      AND COALESCE(c.cid, p.ipfs_cid) != 'pending'

    UNION

    SELECT DISTINCT t.object_id, pc.cid
    FROM target t
    JOIN parts p ON p.object_id = t.object_id AND p.object_version = t.current_object_version
    JOIN part_chunks pc ON pc.part_id = p.part_id
    WHERE pc.cid IS NOT NULL
      AND pc.cid != ''
      AND pc.cid != 'pending'
>>>>>>> ec47a67e
), deleted_object AS (
    DELETE FROM objects o
    USING target t
    WHERE o.object_id = t.object_id
    RETURNING o.object_id
)
<<<<<<< HEAD
SELECT t.object_id, t.ipfs_cid
FROM target t
JOIN deleted_object d ON d.object_id = t.object_id
=======
SELECT
    t.object_id,
    ARRAY_REMOVE(ARRAY_AGG(DISTINCT ac.cid), NULL) AS all_cids
FROM target t
JOIN deleted_object d ON d.object_id = t.object_id
LEFT JOIN all_cids ac ON ac.object_id = t.object_id
GROUP BY t.object_id
>>>>>>> ec47a67e
<|MERGE_RESOLUTION|>--- conflicted
+++ resolved
@@ -3,10 +3,7 @@
         o.object_id,
         o.bucket_id,
         o.object_key,
-<<<<<<< HEAD
-=======
         o.current_object_version,
->>>>>>> ec47a67e
         ov.cid_id,
         COALESCE(c.cid, ov.ipfs_cid) AS ipfs_cid
     FROM objects o
@@ -15,8 +12,6 @@
     LEFT JOIN cids c ON ov.cid_id = c.id
     WHERE o.bucket_id = $1
       AND o.object_key = $2
-<<<<<<< HEAD
-=======
 ), all_cids AS (
     SELECT DISTINCT t.object_id, COALESCE(c.cid, ov.ipfs_cid) AS cid
     FROM target t
@@ -45,23 +40,16 @@
     WHERE pc.cid IS NOT NULL
       AND pc.cid != ''
       AND pc.cid != 'pending'
->>>>>>> ec47a67e
 ), deleted_object AS (
     DELETE FROM objects o
     USING target t
     WHERE o.object_id = t.object_id
     RETURNING o.object_id
 )
-<<<<<<< HEAD
-SELECT t.object_id, t.ipfs_cid
-FROM target t
-JOIN deleted_object d ON d.object_id = t.object_id
-=======
 SELECT
     t.object_id,
     ARRAY_REMOVE(ARRAY_AGG(DISTINCT ac.cid), NULL) AS all_cids
 FROM target t
 JOIN deleted_object d ON d.object_id = t.object_id
 LEFT JOIN all_cids ac ON ac.object_id = t.object_id
-GROUP BY t.object_id
->>>>>>> ec47a67e
+GROUP BY t.object_id