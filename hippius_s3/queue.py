import json
import logging
import time
import uuid
from typing import List
from typing import Optional
from typing import Union

import redis.asyncio as async_redis
from pydantic import BaseModel

from hippius_s3.config import get_config


logger = logging.getLogger(__name__)


_queue_client: Optional[async_redis.Redis] = None


def initialize_queue_client(redis_client: async_redis.Redis) -> None:
    """Initialize the queue client singleton. Call once during app/worker startup."""
    global _queue_client
    _queue_client = redis_client
    logger.info("Queue client initialized")


def get_queue_client() -> async_redis.Redis:
    """Get the initialized queue Redis client."""
    if _queue_client is None:
        raise RuntimeError(
            "Queue client not initialized. Call initialize_queue_client() first during app/worker startup."
        )
    return _queue_client


class Chunk(BaseModel):
    id: int


class PartChunkSpec(BaseModel):
    index: int
    cid: str
    cipher_size_bytes: int | None = None
<<<<<<< HEAD


class PartToDownload(BaseModel):
    part_number: int
    chunks: list[PartChunkSpec]


class ChainRequest(BaseModel):
    substrate_url: str
    ipfs_node: str
    address: str
    subaccount: str
    subaccount_seed_phrase: str
    bucket_name: str
    object_key: str
    # Deprecated: retained for backward compatibility; uploads are pre-encrypted
    should_encrypt: bool = False
    object_id: str
    object_version: int
=======


class PartToDownload(BaseModel):
    part_number: int
    chunks: list[PartChunkSpec]
>>>>>>> ec47a67e


class RetryableRequest(BaseModel):
    request_id: str | None = None
    attempts: int = 0
    first_enqueued_at: float | None = None
    last_error: str | None = None


class UploadChainRequest(RetryableRequest):
    address: str
    bucket_name: str
    object_key: str
    object_id: str
    object_version: int
    chunks: list[Chunk]
    upload_id: str | None = None

    @property
    def name(self):
        if self.upload_id is not None:
            return f"multipart::{self.object_id}::{self.upload_id}::{self.address}"
        return f"simple::{self.object_id}::{self.address}"


class UnpinChainRequest(RetryableRequest):
    address: str
    object_id: str
    object_version: int
    cid: str

    @property
    def name(self):
        return f"unpin::{self.cid}::{self.address}::{self.object_id}"


class DownloadChainRequest(RetryableRequest):
    object_id: str
    object_version: int
    object_key: str
    bucket_name: str
    address: str
    subaccount: str
    subaccount_seed_phrase: str
    substrate_url: str
    ipfs_node: str
    should_decrypt: bool
    size: int
    multipart: bool
    chunks: list[PartToDownload]

    @property
    def name(self):
        return f"download::{self.request_id}::{self.object_id}::{self.address}"


class SubstratePinningRequest(RetryableRequest):
    cids: list[str]
    address: str
    object_id: str
    object_version: int
<<<<<<< HEAD
    request_id: str | None = None
    attempts: int = 0
    first_enqueued_at: float | None = None
    last_error: str | None = None
=======
>>>>>>> ec47a67e

    @property
    def name(self):
        return f"substrate::{self.object_id}::{self.address}"


async def enqueue_upload_request(payload: UploadChainRequest) -> None:
    """Add an upload request to the Redis queue for processing by workers."""
    client = get_queue_client()
    if payload.request_id is None:
        payload.request_id = uuid.uuid4().hex
    if payload.first_enqueued_at is None:
        payload.first_enqueued_at = time.time()
    if payload.attempts is None:
        payload.attempts = 0

    config = get_config()
    raw = payload.model_dump_json()
    queue_names_str: str = getattr(config, "upload_queue_names", "upload_requests")

    def _norm(name: str) -> str:
        return name.strip().strip('"').strip("'")

    queue_names: List[str] = [_norm(q) for q in queue_names_str.split(",") if _norm(q)]
    for qname in queue_names:
        await client.lpush(qname, raw)
    logger.info(f"Enqueued upload request {payload.name=} queues={queue_names}")


async def dequeue_upload_request() -> UploadChainRequest | None:
    """Get the next upload request from the Redis queue."""
    client = get_queue_client()
    config = get_config()
    raw_qname: str = getattr(config, "pinner_consume_queue", "upload_requests")
    queue_name: str = raw_qname.strip().strip('"').strip("'")
<<<<<<< HEAD
    # Use a short blocking timeout to enable timely batch flushes
    result = await redis_client.brpop(queue_name, timeout=0.5)
=======
    result = await client.brpop(queue_name, timeout=0.5)
>>>>>>> ec47a67e
    if result:
        _, queue_data = result
        queue_data = json.loads(queue_data)
        return UploadChainRequest.model_validate(queue_data)
    return None


# Retry handling (ZSET with score = next_attempt_unix_ts)
RETRY_ZSET = "upload_retries"


async def enqueue_retry_request(
    payload: UploadChainRequest,
    *,
    delay_seconds: float,
    last_error: str | None = None,
) -> None:
    client = get_queue_client()
    if payload.request_id is None:
        payload.request_id = uuid.uuid4().hex
    payload.attempts = int((payload.attempts or 0) + 1)
    payload.last_error = last_error
    if payload.first_enqueued_at is None:
        payload.first_enqueued_at = time.time()
    next_ts = time.time() + max(0.0, float(delay_seconds))
    member = payload.model_dump_json()
    await client.zadd(RETRY_ZSET, {member: next_ts})
    logger.info(f"Scheduled retry for {payload.name=} attempts={payload.attempts} next_at={int(next_ts)}")


async def move_due_retries_to_primary(
    *,
    now_ts: float | None = None,
    max_items: int = 64,
) -> int:
    """Move due retry items back to the primary queue. Returns number moved."""
    client = get_queue_client()
    now_ts = time.time() if now_ts is None else now_ts
    members = await client.zrangebyscore(RETRY_ZSET, min="-inf", max=now_ts, start=0, num=max_items)
    moved = 0
    for m in members:
        try:
            async with client.pipeline(transaction=True) as pipe:
                pipe.zrem(RETRY_ZSET, m)
                pipe.lpush("upload_requests", m)
                await pipe.execute()
            moved += 1
        except Exception:
            logger.exception("Failed to move retry item back to primary queue")
    return moved


async def enqueue_unpin_request(payload: UnpinChainRequest) -> None:
    """Add an unpin request to the Redis queue for processing by unpinner."""
    client = get_queue_client()
    await client.lpush("unpin_requests", payload.model_dump_json())
    logger.info(f"Enqueued unpin request for {payload.name=}")


async def dequeue_unpin_request() -> Union[UnpinChainRequest, None]:
    """Get the next unpin request from the Redis queue."""
    client = get_queue_client()
    queue_name = "unpin_requests"
    result = await client.brpop(queue_name, timeout=3)
    if result:
        _, queue_data = result
        return UnpinChainRequest.model_validate_json(queue_data)
    return None


DOWNLOAD_QUEUE = "download_requests"


async def enqueue_download_request(payload: DownloadChainRequest) -> None:
    """Add a download request to the Redis queue for processing by downloader."""
    client = get_queue_client()
    await client.lpush(DOWNLOAD_QUEUE, payload.model_dump_json())
    logger.info(f"Enqueued download request {payload.name=}")


async def dequeue_download_request() -> Union[DownloadChainRequest, None]:
    """Get the next download request from the Redis queue."""
    client = get_queue_client()
    result = await client.brpop(DOWNLOAD_QUEUE, timeout=5)
    if result:
        _, queue_data = result
        return DownloadChainRequest.model_validate_json(queue_data)
    return None


SUBSTRATE_QUEUE = "substrate_requests"


async def enqueue_substrate_request(payload: SubstratePinningRequest) -> None:
    """Add a substrate pinning request to the Redis queue."""
    client = get_queue_client()
    if payload.request_id is None:
        payload.request_id = uuid.uuid4().hex
    if payload.first_enqueued_at is None:
        payload.first_enqueued_at = time.time()
    if payload.attempts is None:
        payload.attempts = 0
    await client.lpush(SUBSTRATE_QUEUE, payload.model_dump_json())
    logger.info(f"Enqueued substrate request {payload.name=}")


async def dequeue_substrate_request() -> SubstratePinningRequest | None:
    """Get the next substrate pinning request from the Redis queue."""
    client = get_queue_client()
    result = await client.brpop(SUBSTRATE_QUEUE, timeout=5)
    if result:
        _, queue_data = result
        return SubstratePinningRequest.model_validate_json(queue_data)
    return None<|MERGE_RESOLUTION|>--- conflicted
+++ resolved
@@ -42,33 +42,11 @@
     index: int
     cid: str
     cipher_size_bytes: int | None = None
-<<<<<<< HEAD
 
 
 class PartToDownload(BaseModel):
     part_number: int
     chunks: list[PartChunkSpec]
-
-
-class ChainRequest(BaseModel):
-    substrate_url: str
-    ipfs_node: str
-    address: str
-    subaccount: str
-    subaccount_seed_phrase: str
-    bucket_name: str
-    object_key: str
-    # Deprecated: retained for backward compatibility; uploads are pre-encrypted
-    should_encrypt: bool = False
-    object_id: str
-    object_version: int
-=======
-
-
-class PartToDownload(BaseModel):
-    part_number: int
-    chunks: list[PartChunkSpec]
->>>>>>> ec47a67e
 
 
 class RetryableRequest(BaseModel):
@@ -130,13 +108,6 @@
     address: str
     object_id: str
     object_version: int
-<<<<<<< HEAD
-    request_id: str | None = None
-    attempts: int = 0
-    first_enqueued_at: float | None = None
-    last_error: str | None = None
-=======
->>>>>>> ec47a67e
 
     @property
     def name(self):
@@ -172,12 +143,7 @@
     config = get_config()
     raw_qname: str = getattr(config, "pinner_consume_queue", "upload_requests")
     queue_name: str = raw_qname.strip().strip('"').strip("'")
-<<<<<<< HEAD
-    # Use a short blocking timeout to enable timely batch flushes
-    result = await redis_client.brpop(queue_name, timeout=0.5)
-=======
     result = await client.brpop(queue_name, timeout=0.5)
->>>>>>> ec47a67e
     if result:
         _, queue_data = result
         queue_data = json.loads(queue_data)
