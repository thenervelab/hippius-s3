import asyncio
import json
import logging
import random
import time
from typing import Any
from typing import List
from typing import Optional

from pydantic import BaseModel

from hippius_s3.cache import RedisObjectPartsCache
from hippius_s3.dlq.storage import DLQStorage
from hippius_s3.ipfs_service import IPFSService
from hippius_s3.monitoring import get_metrics_collector
from hippius_s3.queue import Chunk
from hippius_s3.queue import SubstratePinningRequest
from hippius_s3.queue import UploadChainRequest
from hippius_s3.queue import enqueue_substrate_request
from hippius_s3.utils import get_query


logger = logging.getLogger(__name__)


class ChunkUploadResult(BaseModel):
    cids: List[str]
    part_number: int


def classify_error(error: Exception) -> str:
    """Classify error as transient, permanent, or unknown."""
    err_str = str(error).lower()
    err_type = type(error).__name__.lower()

    if any(
        keyword in err_str
        for keyword in ["malformed", "invalid", "negative size", "missing part", "validation error", "integrity"]
    ):
        return "permanent"

    if any(
        keyword in err_str
        for keyword in [
            "timeout",
            "connection",
            "network",
            "5xx",
            "503",
            "502",
            "504",
            "unavailable",
            "throttled",
            "rate limit",
        ]
    ) or any(keyword in err_type for keyword in ["connectionerror", "timeouterror", "httperror"]):
        return "transient"

    return "unknown"


def compute_backoff_ms(attempt: int, base_ms: int = 1000, max_ms: int = 30000) -> float:
    """Compute exponential backoff with jitter."""
    exp_backoff = base_ms * (2 ** (attempt - 1))
    jitter = random.uniform(0, exp_backoff * 0.1)
    return float(min(exp_backoff + jitter, max_ms))


class Uploader:
    def __init__(self, db_pool: Any, ipfs_service: IPFSService, redis_client: Any, config: Any):
        self.db_pool = db_pool
        self.ipfs_service = ipfs_service
        self.redis_client = redis_client
        self.config = config
        self.obj_cache = RedisObjectPartsCache(redis_client)
        self.dlq_storage = DLQStorage()

    class _ConnCtx:
        def __init__(self, conn: Any):
            self._conn = conn

        async def __aenter__(self):
            return self._conn

        async def __aexit__(self, exc_type, exc, tb):
            return False

    def _acquire_conn(self):
        """Return an async context manager yielding a connection.

        Works with either a Pool (has acquire) or a single Connection.
        """
        acquire = getattr(self.db, "acquire", None)
        if callable(acquire):
            return acquire()
        return Uploader._ConnCtx(self.db)

    async def process_upload(self, payload: UploadChainRequest) -> List[str]:
        start_time = time.time()
        logger.info(f"Processing upload object_id={payload.object_id} chunks={len(payload.chunks)}")

        chunk_start = time.time()
        chunk_cids = await self._upload_chunks(
            object_id=payload.object_id,
            object_key=payload.object_key,
            chunks=payload.chunks,
            upload_id=payload.upload_id,
            object_version=int(payload.object_version or 1),
        )
        chunk_duration = time.time() - chunk_start

        manifest_start = time.time()
        manifest_cid = await self._build_and_upload_manifest(
            object_id=payload.object_id,
            object_key=payload.object_key,
            object_version=int(payload.object_version or 1),
        )
        manifest_duration = time.time() - manifest_start

        all_cids = chunk_cids + [manifest_cid]

        await enqueue_substrate_request(
            SubstratePinningRequest(
                cids=all_cids,
                address=payload.address,
                object_id=payload.object_id,
                object_version=int(payload.object_version or 1),
            ),
            self.redis_client,
        )

        total_duration = time.time() - start_time
        logger.info(
            f"Upload complete object_id={payload.object_id} cids={len(all_cids)} "
            f"chunks={chunk_duration:.2f}s manifest={manifest_duration:.2f}s total={total_duration:.2f}s"
        )

        get_metrics_collector().record_uploader_operation(
            main_account=payload.address,
            success=True,
            num_chunks=len(payload.chunks),
            duration=total_duration,
        )

        return all_cids

    async def _upload_chunks(
        self,
        object_id: str,
        object_key: str,
        chunks: List[Chunk],
        upload_id: Optional[str],
        object_version: int,
    ) -> List[str]:
        logger.debug(f"Uploading {len(chunks)} chunks for object_id={object_id}")

        concurrency = self.config.uploader_multipart_max_concurrency
        semaphore = asyncio.Semaphore(concurrency)

        async def upload_chunk(chunk: Chunk) -> ChunkUploadResult:
            async with semaphore:
                return await self._upload_single_chunk(
                    object_id=object_id,
                    object_key=object_key,
                    chunk=chunk,
                    upload_id=upload_id,
                    object_version=int(object_version),
                )

        chunks_sorted = sorted(chunks, key=lambda c: c.id)

        first_result = await upload_chunk(chunks_sorted[0])

        if len(chunks_sorted) > 1:
            remaining_results = await asyncio.gather(*[upload_chunk(c) for c in chunks_sorted[1:]])
            all_results = [first_result] + list(remaining_results)
        else:
            all_results = [first_result]

        for result in all_results:
            await self.obj_cache.expire(
                object_id, int(object_version), result.part_number, ttl=self.config.cache_ttl_seconds
            )

        all_cids = []
        for result in all_results:
            all_cids.extend(result.cids)
        return all_cids

    async def _upload_single_chunk(
        self,
        object_id: str,
        object_key: str,
        chunk: Chunk,
        upload_id: Optional[str],
        object_version: int,
    ) -> ChunkUploadResult:
<<<<<<< HEAD
        async with self.db_pool.acquire() as db:
            part_number = int(chunk.id)
            logger.debug(f"Uploading chunk object_id={object_id} part={part_number}")
            meta = await self.obj_cache.get_meta(object_id, int(object_version), part_number)
            num_chunks_meta = int(meta.get("num_chunks", 0)) if isinstance(meta, dict) else 0

            resolved_upload_id: Optional[str] = upload_id
            if not resolved_upload_id:
                try:
                    row = await db.fetchrow(
                        "SELECT upload_id FROM multipart_uploads WHERE object_id = $1 ORDER BY initiated_at DESC LIMIT 1",
                        object_id,
                    )
                    if row and row[0] is not None:
                        resolved_upload_id = str(row[0])
                except Exception:
                    resolved_upload_id = None
            if not resolved_upload_id or (isinstance(resolved_upload_id, str) and resolved_upload_id.strip() == ""):
                logger.warning(
                    f"uploader: missing upload_id; using object_id as fallback (object_id={object_id} part={part_number})"
                )
                resolved_upload_id = object_id

            part_row = await db.fetchrow(
                """
                SELECT p.part_id,
                       COALESCE(p.chunk_size_bytes, 0) AS chunk_size_bytes,
                       COALESCE(p.size_bytes, 0) AS size_bytes
                FROM parts p
                WHERE p.object_id = $1 AND p.part_number = $2 AND p.object_version = $3
                LIMIT 1
                """,
                object_id,
                part_number,
                int(object_version),
            )
            part_id: Optional[str] = str(part_row[0]) if part_row else None
            part_chunk_size: int = int(part_row[1] or 0) if part_row else 0
            part_plain_size: int = int(part_row[2] or 0) if part_row else 0

            if num_chunks_meta > 0 and part_id:
                all_chunk_cids = []
                for ci in range(num_chunks_meta):
                    piece = await self.obj_cache.get_chunk(object_id, int(object_version), part_number, ci)
                    if not isinstance(piece, (bytes, bytearray)):
                        raise RuntimeError("missing_cipher_chunk")
                    up_res = await self.ipfs_service.upload_file(
                        file_data=bytes(piece),
                        file_name=f"{object_key}.part{part_number}.chunk{ci}",
                        content_type="application/octet-stream",
                        encrypt=False,
                    )
                    piece_cid = str(up_res["cid"])
                    all_chunk_cids.append(piece_cid)

                    if part_chunk_size > 0 and part_plain_size > 0 and num_chunks_meta > 0:
                        if ci < num_chunks_meta - 1:
                            pt_len = int(part_chunk_size)
                        else:
                            pt_len = max(0, int(part_plain_size) - int(part_chunk_size) * int(num_chunks_meta - 1))
                    else:
                        pt_len = None  # type: ignore[assignment]

                    await db.execute(
                        get_query("upsert_part_chunk"),
                        part_id,
                        int(ci),
                        piece_cid,
                        int(len(piece)),
                        int(pt_len) if isinstance(pt_len, int) else None,
                        None,
                    )
=======
        part_number = int(chunk.id)
        logger.debug(f"Uploading chunk object_id={object_id} part={part_number}")
        # Prefer chunked path when cache meta indicates multiple ciphertext chunks (version-aware)
        meta = await self.obj_cache.get_meta(object_id, int(object_version), part_number)
        num_chunks_meta = int(meta.get("num_chunks", 0)) if isinstance(meta, dict) else 0

        # Ensure we have a non-null upload_id for parts table operations
        resolved_upload_id: Optional[str] = upload_id
        if not resolved_upload_id:
            try:
                async with self._acquire_conn() as conn:
                    row = await conn.fetchrow(
                        "SELECT upload_id FROM multipart_uploads WHERE object_id = $1 ORDER BY initiated_at DESC LIMIT 1",
                        object_id,
                    )
                if row and row[0] is not None:
                    resolved_upload_id = str(row[0])
            except Exception:
                resolved_upload_id = None
        if not resolved_upload_id or (isinstance(resolved_upload_id, str) and resolved_upload_id.strip() == ""):
            logger.warning(
                f"uploader: missing upload_id; using object_id as fallback (object_id={object_id} part={part_number})"
            )
            resolved_upload_id = object_id

        # Look up part_id and sizing metadata for part_chunks upsert
        async with self._acquire_conn() as conn:
            part_row = await conn.fetchrow(
                """
                SELECT p.part_id,
                       COALESCE(p.chunk_size_bytes, 0) AS chunk_size_bytes,
                       COALESCE(p.size_bytes, 0) AS size_bytes
                FROM parts p
                WHERE p.object_id = $1 AND p.part_number = $2 AND p.object_version = $3
                LIMIT 1
                """,
                object_id,
                part_number,
                int(object_version),
            )
        part_id: Optional[str] = str(part_row[0]) if part_row else None
        part_chunk_size: int = int(part_row[1] or 0) if part_row else 0
        part_plain_size: int = int(part_row[2] or 0) if part_row else 0

        if num_chunks_meta > 0 and part_id:
            # Upload each ciphertext chunk and upsert part_chunks rows
            all_chunk_cids = []
            for ci in range(num_chunks_meta):
                piece = await self.obj_cache.get_chunk(object_id, int(object_version), part_number, ci)
                if not isinstance(piece, (bytes, bytearray)):
                    raise RuntimeError("missing_cipher_chunk")
                up_res = await self.ipfs_service.upload_file(
                    file_data=bytes(piece),
                    file_name=f"{object_key}.part{part_number}.chunk{ci}",
                    content_type="application/octet-stream",
                    encrypt=False,
                )
                piece_cid = str(up_res["cid"])
                all_chunk_cids.append(piece_cid)

                # Compute plaintext size for this chunk if possible
                if part_chunk_size > 0 and part_plain_size > 0 and num_chunks_meta > 0:
                    if ci < num_chunks_meta - 1:
                        pt_len = int(part_chunk_size)
                    else:
                        pt_len = max(0, int(part_plain_size) - int(part_chunk_size) * int(num_chunks_meta - 1))
                else:
                    pt_len = None  # type: ignore[assignment]

                async with self._acquire_conn() as conn:
                    await conn.execute(
                        get_query("upsert_part_chunk"),
                        part_id,
                        int(ci),
                        piece_cid,
                        int(len(piece)),
                        int(pt_len) if isinstance(pt_len, int) else None,
                        None,
                    )

            # Set parts.ipfs_cid to first chunk CID for manifest compatibility
            first_chunk_cid = all_chunk_cids[0] if all_chunk_cids else ""
            async with self._acquire_conn() as conn:
                cid_row = await conn.fetchrow(get_query("upsert_cid"), first_chunk_cid) if first_chunk_cid else None
            cid_id = cid_row["id"] if cid_row else None
            async with self._acquire_conn() as conn:
                await conn.execute(
                    """
                    UPDATE parts p
                    SET ipfs_cid = $3, cid_id = COALESCE($4, cid_id)
                    WHERE p.object_id = $1 AND p.part_number = $2 AND p.object_version = $5
                    """,
                    object_id,
                    part_number,
                    first_chunk_cid,
                    cid_id,
                    int(object_version),
                )
>>>>>>> df8a0f09

                first_chunk_cid = all_chunk_cids[0] if all_chunk_cids else ""
                cid_row = await db.fetchrow(get_query("upsert_cid"), first_chunk_cid) if first_chunk_cid else None
                cid_id = cid_row["id"] if cid_row else None
                await db.execute(
                    """
                    UPDATE parts p
                    SET ipfs_cid = $3, cid_id = COALESCE($4, cid_id)
                    WHERE p.object_id = $1 AND p.part_number = $2 AND p.object_version = $5
                    """,
                    object_id,
                    part_number,
                    first_chunk_cid,
                    cid_id,
                    int(object_version),
                )

                logger.debug(
                    f"Uploaded {num_chunks_meta} chunk pieces for object_id={object_id} part={part_number}; all_cids={len(all_chunk_cids)}"
                )
                return ChunkUploadResult(cids=all_chunk_cids, part_number=part_number)

            chunk_data = await self.obj_cache.get(object_id, int(object_version), part_number)
            if chunk_data is None:
                raise ValueError(f"Chunk data missing for object_id={object_id} part={part_number}")

            upload_result = await self.ipfs_service.upload_file(
                file_data=chunk_data,
                file_name=f"{object_key}.part{part_number}",
                content_type="application/octet-stream",
                encrypt=False,
            )

            chunk_cid = str(upload_result["cid"])
            logger.debug(f"Chunk uploaded object_id={object_id} part={part_number} cid={chunk_cid}")

<<<<<<< HEAD
=======
        cid_id = None
        try:
            async with self._acquire_conn() as conn:
                cid_row2 = await conn.fetchrow(get_query("upsert_cid"), chunk_cid)
                cid_id = cid_row2["id"] if cid_row2 else None
        except Exception:
>>>>>>> df8a0f09
            cid_id = None
            try:
                cid_row2 = await db.fetchrow(get_query("upsert_cid"), chunk_cid)
                cid_id = cid_row2["id"] if cid_row2 else None
            except Exception:
                cid_id = None

<<<<<<< HEAD
            try:
                updated = await db.execute(
=======
        try:
            async with self._acquire_conn() as conn:
                updated = await conn.execute(
>>>>>>> df8a0f09
                    """
                    UPDATE parts p
                    SET ipfs_cid = $3, cid_id = COALESCE($4, cid_id)
                    WHERE p.object_id = $1 AND p.part_number = $2 AND p.object_version = $5
                    """,
                    object_id,
                    part_number,
                    chunk_cid,
                    cid_id,
                    int(object_version),
                )
<<<<<<< HEAD
                updated_str = str(updated or "")
                rows_affected = 0
                if updated_str.upper().startswith("UPDATE"):
                    rows_affected = int(updated_str.split(" ")[-1])
=======
            updated_str = str(updated or "")
            rows_affected = 0
            if updated_str.upper().startswith("UPDATE"):
                rows_affected = int(updated_str.split(" ")[-1])
            else:
                rows_affected = int(updated_str) if updated_str else 0

            if rows_affected == 0:
                # Fallback: try update by upload_id
                async with self._acquire_conn() as conn:
                    updated2 = await conn.execute(
                        """
                        UPDATE parts
                        SET ipfs_cid = $3, cid_id = COALESCE($4, cid_id)
                        WHERE upload_id = $1 AND part_number = $2
                        """,
                        resolved_upload_id,
                        part_number,
                        chunk_cid,
                        cid_id,
                    )
                updated2_str = str(updated2 or "")
                rows_affected2 = 0
                if updated2_str.upper().startswith("UPDATE"):
                    rows_affected2 = int(updated2_str.split(" ")[-1])
>>>>>>> df8a0f09
                else:
                    rows_affected = int(updated_str) if updated_str else 0

                if rows_affected == 0:
                    updated2 = await db.execute(
                        """
                        UPDATE parts
                        SET ipfs_cid = $3, cid_id = COALESCE($4, cid_id)
                        WHERE upload_id = $1 AND part_number = $2
                        """,
                        resolved_upload_id,
                        part_number,
                        chunk_cid,
                        cid_id,
                    )
                    updated2_str = str(updated2 or "")
                    rows_affected2 = 0
                    if updated2_str.upper().startswith("UPDATE"):
                        rows_affected2 = int(updated2_str.split(" ")[-1])
                    else:
                        rows_affected2 = int(updated2_str) if updated2_str else 0
                    if rows_affected2 == 0:
                        raise RuntimeError("parts_row_missing_for_update")
            except Exception:
                logger.debug("Uploader update failed; will requeue (no synthesize)", exc_info=True)
                raise

            return ChunkUploadResult(cids=[chunk_cid], part_number=part_number)

    async def _build_and_upload_manifest(
        self,
        object_id: str,
        object_key: str,
        object_version: int,
    ) -> str:
<<<<<<< HEAD
        async with self.db_pool.acquire() as db:
            logger.debug(f"Building manifest for object_id={object_id}")
=======
        logger.debug(f"Building manifest for object_id={object_id}")

        async with self._acquire_conn() as conn:
            rows = await conn.fetch(
                """
            SELECT p.part_number,
                   COALESCE(c.cid, p.ipfs_cid) AS cid,
                   p.size_bytes::bigint AS size_bytes
            FROM objects o
            JOIN parts p
              ON p.object_id = o.object_id
             AND p.object_version = o.current_object_version
            LEFT JOIN cids c ON p.cid_id = c.id
            WHERE o.object_id = $1
            ORDER BY p.part_number
            """,
                object_id,
            )
        # If any part is missing a concrete CID, skip manifest build for now
        parts_data = []
        for r in rows:
            part_number = int(r[0])
            cid_raw = r[1]
            cid = str(cid_raw).strip() if cid_raw else None
            size = int(r[2] or 0)
            if not cid or cid.lower() in {"", "none", "pending"}:
                logger.debug(f"Manifest deferred: missing CID for part {part_number} (object_id={object_id})")
                return "pending"
            parts_data.append({"part_number": part_number, "cid": cid, "size_bytes": size})

        # Fetch content type from the current object version
        async with self._acquire_conn() as conn:
            obj_row = await conn.fetchrow(
                """
            SELECT ov.content_type
            FROM objects o
            JOIN object_versions ov
              ON ov.object_id = o.object_id
             AND ov.object_version = o.current_object_version
            WHERE o.object_id = $1
            """,
                object_id,
            )
        content_type = obj_row["content_type"] if obj_row else "application/octet-stream"

        manifest_data = {
            "object_id": object_id,
            "object_key": object_key,
            "appendable": True,
            "content_type": content_type,
            "parts": parts_data,
        }
>>>>>>> df8a0f09

            rows = await db.fetch(
                """
                SELECT p.part_number,
                       COALESCE(c.cid, p.ipfs_cid) AS cid,
                       p.size_bytes::bigint AS size_bytes
                FROM parts p
                LEFT JOIN cids c ON p.cid_id = c.id
                WHERE p.object_id = $1
                ORDER BY part_number
                """,
                object_id,
            )
            parts_data = []
            for r in rows:
                part_number = int(r[0])
                cid_raw = r[1]
                cid = str(cid_raw).strip() if cid_raw else None
                size = int(r[2] or 0)
                if not cid or cid.lower() in {"", "none", "pending"}:
                    logger.debug(f"Manifest deferred: missing CID for part {part_number} (object_id={object_id})")
                    return "pending"
                parts_data.append({"part_number": part_number, "cid": cid, "size_bytes": size})

            obj_row = await db.fetchrow(
                """
                SELECT ov.content_type
                FROM objects o
                JOIN object_versions ov
                  ON ov.object_id = o.object_id
                 AND ov.object_version = o.current_object_version
                WHERE o.object_id = $1
                """,
                object_id,
            )
            content_type = obj_row["content_type"] if obj_row else "application/octet-stream"

            manifest_data = {
                "object_id": object_id,
                "object_key": object_key,
                "appendable": True,
                "content_type": content_type,
                "parts": parts_data,
            }

            manifest_json = json.dumps(manifest_data)
            logger.debug(f"Manifest built with {len(parts_data)} parts for object_id={object_id}")

            manifest_result = await self.ipfs_service.upload_file(
                file_data=manifest_json.encode(),
                file_name=f"{object_key}.manifest",
                content_type="application/json",
                encrypt=False,
            )
            manifest_cid = str(
                manifest_result.get("cid")
                if isinstance(manifest_result, dict)
                else getattr(manifest_result, "cid", None)
            )
            if not manifest_cid:
                raise ValueError("manifest_publish_missing_cid")

            cid_id = None
            cid_row = await db.fetchrow(get_query("upsert_cid"), manifest_cid)
            cid_id = cid_row["id"] if cid_row else None

            await db.execute(
                """
                UPDATE object_versions
                SET ipfs_cid = $3,
                    cid_id = COALESCE($4, cid_id),
                    status = 'pinning'
                WHERE object_id = $1 AND object_version = $2
                """,
                object_id,
                object_version,
                manifest_cid,
                cid_id,
            )

            logger.info(f"Manifest uploaded object_id={object_id} cid={manifest_cid}")
            return manifest_cid

    async def _push_to_dlq(self, payload: UploadChainRequest, last_error: str, error_type: str) -> None:
        """Push a failed request to the Dead-Letter Queue and persist chunks to disk."""
        await self._persist_chunks_to_dlq(payload)

        etype = error_type
        if isinstance(etype, bool):
            etype = "transient" if etype else "permanent"

        dlq_entry = {
            "payload": payload.model_dump(),
            "object_id": payload.object_id,
            "upload_id": payload.upload_id,
            "bucket_name": payload.bucket_name,
            "object_key": payload.object_key,
            "attempts": payload.attempts or 0,
            "first_enqueued_at": getattr(payload, "first_enqueued_at", time.time()),
            "last_attempt_at": time.time(),
            "last_error": last_error,
            "error_type": etype,
        }

        await self.redis_client.lpush("upload_requests:dlq", json.dumps(dlq_entry))
        logger.warning(f"Pushed to DLQ: object_id={payload.object_id}, error_type={error_type}, error={last_error}")

        get_metrics_collector().record_uploader_operation(
            main_account=payload.address,
            success=False,
            error_type=etype,
        )

    async def _persist_chunks_to_dlq(self, payload: UploadChainRequest) -> None:
        """Persist all available chunks + metadata from cache to DLQ filesystem."""
        object_id = payload.object_id

        try:
            for chunk in payload.chunks:
                part_number = int(chunk.id)

                meta = await self.obj_cache.get_meta(object_id, int(payload.object_version), part_number)
                if not meta:
                    logger.warning(
                        f"No cached meta for object {object_id} part {part_number}, skipping DLQ persistence"
                    )
                    continue

                try:
                    self.dlq_storage.save_meta(object_id, part_number, meta)
                    logger.debug(f"Persisted meta for part {part_number} of object {object_id} to DLQ")
                except Exception as e:
                    logger.error(f"Failed to persist meta for part {part_number} of object {object_id} to DLQ: {e}")
                    continue

                num_chunks = int(meta.get("num_chunks", 0))
                if num_chunks == 0:
                    logger.warning(f"Meta has num_chunks=0 for object {object_id} part {part_number}")
                    continue

                pieces_saved = 0
                for ci in range(num_chunks):
                    piece = await self.obj_cache.get_chunk(object_id, int(payload.object_version), part_number, ci)
                    if isinstance(piece, (bytes, bytearray)) and len(piece) > 0:
                        try:
                            self.dlq_storage.save_chunk_piece(object_id, part_number, ci, bytes(piece))
                            pieces_saved += 1
                        except Exception as e:
                            logger.error(
                                f"Failed to persist chunk piece {ci} for object {object_id} part {part_number}: {e}"
                            )
                    else:
                        logger.warning(f"Missing chunk piece {ci} for object {object_id} part {part_number} in Redis")

                logger.debug(
                    f"Persisted {pieces_saved}/{num_chunks} pieces for part {part_number} of object {object_id} to DLQ"
                )

        except Exception as e:
            logger.error(f"Failed to persist chunks for object {object_id} to DLQ: {e}")<|MERGE_RESOLUTION|>--- conflicted
+++ resolved
@@ -68,7 +68,8 @@
 
 class Uploader:
     def __init__(self, db_pool: Any, ipfs_service: IPFSService, redis_client: Any, config: Any):
-        self.db_pool = db_pool
+        # Support either a Pool (has acquire) or a single Connection
+        self.db = db_pool
         self.ipfs_service = ipfs_service
         self.redis_client = redis_client
         self.config = config
@@ -117,21 +118,22 @@
         )
         manifest_duration = time.time() - manifest_start
 
-        all_cids = chunk_cids + [manifest_cid]
-
-        await enqueue_substrate_request(
-            SubstratePinningRequest(
-                cids=all_cids,
-                address=payload.address,
-                object_id=payload.object_id,
-                object_version=int(payload.object_version or 1),
-            ),
-            self.redis_client,
-        )
+        valid_cids = [c for c in (chunk_cids + [manifest_cid]) if c and c != "pending"]
+
+        if valid_cids:
+            await enqueue_substrate_request(
+                SubstratePinningRequest(
+                    cids=valid_cids,
+                    address=payload.address,
+                    object_id=payload.object_id,
+                    object_version=int(payload.object_version or 1),
+                ),
+                self.redis_client,
+            )
 
         total_duration = time.time() - start_time
         logger.info(
-            f"Upload complete object_id={payload.object_id} cids={len(all_cids)} "
+            f"Upload complete object_id={payload.object_id} cids={len(valid_cids)} "
             f"chunks={chunk_duration:.2f}s manifest={manifest_duration:.2f}s total={total_duration:.2f}s"
         )
 
@@ -142,7 +144,7 @@
             duration=total_duration,
         )
 
-        return all_cids
+        return valid_cids
 
     async def _upload_chunks(
         self,
@@ -169,6 +171,10 @@
 
         chunks_sorted = sorted(chunks, key=lambda c: c.id)
 
+        if not chunks_sorted:
+            logger.info(f"No chunks for object_id={object_id}; skipping upload")
+            return []
+
         first_result = await upload_chunk(chunks_sorted[0])
 
         if len(chunks_sorted) > 1:
@@ -195,83 +201,8 @@
         upload_id: Optional[str],
         object_version: int,
     ) -> ChunkUploadResult:
-<<<<<<< HEAD
-        async with self.db_pool.acquire() as db:
-            part_number = int(chunk.id)
-            logger.debug(f"Uploading chunk object_id={object_id} part={part_number}")
-            meta = await self.obj_cache.get_meta(object_id, int(object_version), part_number)
-            num_chunks_meta = int(meta.get("num_chunks", 0)) if isinstance(meta, dict) else 0
-
-            resolved_upload_id: Optional[str] = upload_id
-            if not resolved_upload_id:
-                try:
-                    row = await db.fetchrow(
-                        "SELECT upload_id FROM multipart_uploads WHERE object_id = $1 ORDER BY initiated_at DESC LIMIT 1",
-                        object_id,
-                    )
-                    if row and row[0] is not None:
-                        resolved_upload_id = str(row[0])
-                except Exception:
-                    resolved_upload_id = None
-            if not resolved_upload_id or (isinstance(resolved_upload_id, str) and resolved_upload_id.strip() == ""):
-                logger.warning(
-                    f"uploader: missing upload_id; using object_id as fallback (object_id={object_id} part={part_number})"
-                )
-                resolved_upload_id = object_id
-
-            part_row = await db.fetchrow(
-                """
-                SELECT p.part_id,
-                       COALESCE(p.chunk_size_bytes, 0) AS chunk_size_bytes,
-                       COALESCE(p.size_bytes, 0) AS size_bytes
-                FROM parts p
-                WHERE p.object_id = $1 AND p.part_number = $2 AND p.object_version = $3
-                LIMIT 1
-                """,
-                object_id,
-                part_number,
-                int(object_version),
-            )
-            part_id: Optional[str] = str(part_row[0]) if part_row else None
-            part_chunk_size: int = int(part_row[1] or 0) if part_row else 0
-            part_plain_size: int = int(part_row[2] or 0) if part_row else 0
-
-            if num_chunks_meta > 0 and part_id:
-                all_chunk_cids = []
-                for ci in range(num_chunks_meta):
-                    piece = await self.obj_cache.get_chunk(object_id, int(object_version), part_number, ci)
-                    if not isinstance(piece, (bytes, bytearray)):
-                        raise RuntimeError("missing_cipher_chunk")
-                    up_res = await self.ipfs_service.upload_file(
-                        file_data=bytes(piece),
-                        file_name=f"{object_key}.part{part_number}.chunk{ci}",
-                        content_type="application/octet-stream",
-                        encrypt=False,
-                    )
-                    piece_cid = str(up_res["cid"])
-                    all_chunk_cids.append(piece_cid)
-
-                    if part_chunk_size > 0 and part_plain_size > 0 and num_chunks_meta > 0:
-                        if ci < num_chunks_meta - 1:
-                            pt_len = int(part_chunk_size)
-                        else:
-                            pt_len = max(0, int(part_plain_size) - int(part_chunk_size) * int(num_chunks_meta - 1))
-                    else:
-                        pt_len = None  # type: ignore[assignment]
-
-                    await db.execute(
-                        get_query("upsert_part_chunk"),
-                        part_id,
-                        int(ci),
-                        piece_cid,
-                        int(len(piece)),
-                        int(pt_len) if isinstance(pt_len, int) else None,
-                        None,
-                    )
-=======
         part_number = int(chunk.id)
         logger.debug(f"Uploading chunk object_id={object_id} part={part_number}")
-        # Prefer chunked path when cache meta indicates multiple ciphertext chunks (version-aware)
         meta = await self.obj_cache.get_meta(object_id, int(object_version), part_number)
         num_chunks_meta = int(meta.get("num_chunks", 0)) if isinstance(meta, dict) else 0
 
@@ -313,9 +244,15 @@
         part_chunk_size: int = int(part_row[1] or 0) if part_row else 0
         part_plain_size: int = int(part_row[2] or 0) if part_row else 0
 
+        if num_chunks_meta > 0 and not part_id:
+            logger.warning(
+                f"Chunked upload meta indicates {num_chunks_meta} pieces but no part_id found "
+                f"(object_id={object_id} part={part_number} object_version={object_version}); requeue"
+            )
+            raise RuntimeError("part_row_missing_for_chunked_upload")
+
         if num_chunks_meta > 0 and part_id:
-            # Upload each ciphertext chunk and upsert part_chunks rows
-            all_chunk_cids = []
+            all_chunk_cids: list[str] = []
             for ci in range(num_chunks_meta):
                 piece = await self.obj_cache.get_chunk(object_id, int(object_version), part_number, ci)
                 if not isinstance(piece, (bytes, bytearray)):
@@ -329,14 +266,13 @@
                 piece_cid = str(up_res["cid"])
                 all_chunk_cids.append(piece_cid)
 
-                # Compute plaintext size for this chunk if possible
                 if part_chunk_size > 0 and part_plain_size > 0 and num_chunks_meta > 0:
                     if ci < num_chunks_meta - 1:
                         pt_len = int(part_chunk_size)
                     else:
                         pt_len = max(0, int(part_plain_size) - int(part_chunk_size) * int(num_chunks_meta - 1))
                 else:
-                    pt_len = None  # type: ignore[assignment]
+                    pt_len = None
 
                 async with self._acquire_conn() as conn:
                     await conn.execute(
@@ -367,67 +303,37 @@
                     cid_id,
                     int(object_version),
                 )
->>>>>>> df8a0f09
-
-                first_chunk_cid = all_chunk_cids[0] if all_chunk_cids else ""
-                cid_row = await db.fetchrow(get_query("upsert_cid"), first_chunk_cid) if first_chunk_cid else None
-                cid_id = cid_row["id"] if cid_row else None
-                await db.execute(
-                    """
-                    UPDATE parts p
-                    SET ipfs_cid = $3, cid_id = COALESCE($4, cid_id)
-                    WHERE p.object_id = $1 AND p.part_number = $2 AND p.object_version = $5
-                    """,
-                    object_id,
-                    part_number,
-                    first_chunk_cid,
-                    cid_id,
-                    int(object_version),
-                )
-
-                logger.debug(
-                    f"Uploaded {num_chunks_meta} chunk pieces for object_id={object_id} part={part_number}; all_cids={len(all_chunk_cids)}"
-                )
-                return ChunkUploadResult(cids=all_chunk_cids, part_number=part_number)
-
-            chunk_data = await self.obj_cache.get(object_id, int(object_version), part_number)
-            if chunk_data is None:
-                raise ValueError(f"Chunk data missing for object_id={object_id} part={part_number}")
-
-            upload_result = await self.ipfs_service.upload_file(
-                file_data=chunk_data,
-                file_name=f"{object_key}.part{part_number}",
-                content_type="application/octet-stream",
-                encrypt=False,
-            )
-
-            chunk_cid = str(upload_result["cid"])
-            logger.debug(f"Chunk uploaded object_id={object_id} part={part_number} cid={chunk_cid}")
-
-<<<<<<< HEAD
-=======
-        cid_id = None
+
+            logger.debug(
+                f"Uploaded {num_chunks_meta} chunk pieces for object_id={object_id} part={part_number}; all_cids={len(all_chunk_cids)}"
+            )
+            return ChunkUploadResult(cids=all_chunk_cids, part_number=part_number)
+
+        # Fallback: whole-part upload (legacy)
+        chunk_data = await self.obj_cache.get(object_id, int(object_version), part_number)
+        if chunk_data is None:
+            raise ValueError(f"Chunk data missing for object_id={object_id} part={part_number}")
+
+        upload_result = await self.ipfs_service.upload_file(
+            file_data=chunk_data,
+            file_name=f"{object_key}.part{part_number}",
+            content_type="application/octet-stream",
+            encrypt=False,
+        )
+
+        chunk_cid = str(upload_result["cid"])
+        logger.debug(f"Chunk uploaded object_id={object_id} part={part_number} cid={chunk_cid}")
+
         try:
             async with self._acquire_conn() as conn:
                 cid_row2 = await conn.fetchrow(get_query("upsert_cid"), chunk_cid)
                 cid_id = cid_row2["id"] if cid_row2 else None
         except Exception:
->>>>>>> df8a0f09
             cid_id = None
-            try:
-                cid_row2 = await db.fetchrow(get_query("upsert_cid"), chunk_cid)
-                cid_id = cid_row2["id"] if cid_row2 else None
-            except Exception:
-                cid_id = None
-
-<<<<<<< HEAD
-            try:
-                updated = await db.execute(
-=======
+
         try:
             async with self._acquire_conn() as conn:
                 updated = await conn.execute(
->>>>>>> df8a0f09
                     """
                     UPDATE parts p
                     SET ipfs_cid = $3, cid_id = COALESCE($4, cid_id)
@@ -439,12 +345,6 @@
                     cid_id,
                     int(object_version),
                 )
-<<<<<<< HEAD
-                updated_str = str(updated or "")
-                rows_affected = 0
-                if updated_str.upper().startswith("UPDATE"):
-                    rows_affected = int(updated_str.split(" ")[-1])
-=======
             updated_str = str(updated or "")
             rows_affected = 0
             if updated_str.upper().startswith("UPDATE"):
@@ -453,7 +353,6 @@
                 rows_affected = int(updated_str) if updated_str else 0
 
             if rows_affected == 0:
-                # Fallback: try update by upload_id
                 async with self._acquire_conn() as conn:
                     updated2 = await conn.execute(
                         """
@@ -470,35 +369,15 @@
                 rows_affected2 = 0
                 if updated2_str.upper().startswith("UPDATE"):
                     rows_affected2 = int(updated2_str.split(" ")[-1])
->>>>>>> df8a0f09
                 else:
-                    rows_affected = int(updated_str) if updated_str else 0
-
-                if rows_affected == 0:
-                    updated2 = await db.execute(
-                        """
-                        UPDATE parts
-                        SET ipfs_cid = $3, cid_id = COALESCE($4, cid_id)
-                        WHERE upload_id = $1 AND part_number = $2
-                        """,
-                        resolved_upload_id,
-                        part_number,
-                        chunk_cid,
-                        cid_id,
-                    )
-                    updated2_str = str(updated2 or "")
-                    rows_affected2 = 0
-                    if updated2_str.upper().startswith("UPDATE"):
-                        rows_affected2 = int(updated2_str.split(" ")[-1])
-                    else:
-                        rows_affected2 = int(updated2_str) if updated2_str else 0
-                    if rows_affected2 == 0:
-                        raise RuntimeError("parts_row_missing_for_update")
-            except Exception:
-                logger.debug("Uploader update failed; will requeue (no synthesize)", exc_info=True)
-                raise
-
-            return ChunkUploadResult(cids=[chunk_cid], part_number=part_number)
+                    rows_affected2 = int(updated2_str) if updated2_str else 0
+                if rows_affected2 == 0:
+                    raise RuntimeError("parts_row_missing_for_update")
+        except Exception:
+            logger.debug("Uploader update failed; will requeue (no synthesize)", exc_info=True)
+            raise
+
+        return ChunkUploadResult(cids=[chunk_cid], part_number=part_number)
 
     async def _build_and_upload_manifest(
         self,
@@ -506,75 +385,21 @@
         object_key: str,
         object_version: int,
     ) -> str:
-<<<<<<< HEAD
-        async with self.db_pool.acquire() as db:
+        async with self._acquire_conn() as conn:
             logger.debug(f"Building manifest for object_id={object_id}")
-=======
-        logger.debug(f"Building manifest for object_id={object_id}")
-
-        async with self._acquire_conn() as conn:
+
             rows = await conn.fetch(
-                """
-            SELECT p.part_number,
-                   COALESCE(c.cid, p.ipfs_cid) AS cid,
-                   p.size_bytes::bigint AS size_bytes
-            FROM objects o
-            JOIN parts p
-              ON p.object_id = o.object_id
-             AND p.object_version = o.current_object_version
-            LEFT JOIN cids c ON p.cid_id = c.id
-            WHERE o.object_id = $1
-            ORDER BY p.part_number
-            """,
-                object_id,
-            )
-        # If any part is missing a concrete CID, skip manifest build for now
-        parts_data = []
-        for r in rows:
-            part_number = int(r[0])
-            cid_raw = r[1]
-            cid = str(cid_raw).strip() if cid_raw else None
-            size = int(r[2] or 0)
-            if not cid or cid.lower() in {"", "none", "pending"}:
-                logger.debug(f"Manifest deferred: missing CID for part {part_number} (object_id={object_id})")
-                return "pending"
-            parts_data.append({"part_number": part_number, "cid": cid, "size_bytes": size})
-
-        # Fetch content type from the current object version
-        async with self._acquire_conn() as conn:
-            obj_row = await conn.fetchrow(
-                """
-            SELECT ov.content_type
-            FROM objects o
-            JOIN object_versions ov
-              ON ov.object_id = o.object_id
-             AND ov.object_version = o.current_object_version
-            WHERE o.object_id = $1
-            """,
-                object_id,
-            )
-        content_type = obj_row["content_type"] if obj_row else "application/octet-stream"
-
-        manifest_data = {
-            "object_id": object_id,
-            "object_key": object_key,
-            "appendable": True,
-            "content_type": content_type,
-            "parts": parts_data,
-        }
->>>>>>> df8a0f09
-
-            rows = await db.fetch(
                 """
                 SELECT p.part_number,
                        COALESCE(c.cid, p.ipfs_cid) AS cid,
                        p.size_bytes::bigint AS size_bytes
                 FROM parts p
                 LEFT JOIN cids c ON p.cid_id = c.id
-                WHERE p.object_id = $1
-                ORDER BY part_number
+                WHERE p.object_id = $1 AND p.object_version = $2
+                ORDER BY p.part_number
                 """,
                 object_id,
+                object_version,
             )
             parts_data = []
             for r in rows:
@@ -587,16 +412,14 @@
                     return "pending"
                 parts_data.append({"part_number": part_number, "cid": cid, "size_bytes": size})
 
-            obj_row = await db.fetchrow(
+            obj_row = await conn.fetchrow(
                 """
-                SELECT ov.content_type
-                FROM objects o
-                JOIN object_versions ov
-                  ON ov.object_id = o.object_id
-                 AND ov.object_version = o.current_object_version
-                WHERE o.object_id = $1
+                SELECT content_type
+                FROM object_versions
+                WHERE object_id = $1 AND object_version = $2
                 """,
                 object_id,
+                object_version,
             )
             content_type = obj_row["content_type"] if obj_row else "application/octet-stream"
 
@@ -625,11 +448,10 @@
             if not manifest_cid:
                 raise ValueError("manifest_publish_missing_cid")
 
-            cid_id = None
-            cid_row = await db.fetchrow(get_query("upsert_cid"), manifest_cid)
+            cid_row = await conn.fetchrow(get_query("upsert_cid"), manifest_cid)
             cid_id = cid_row["id"] if cid_row else None
 
-            await db.execute(
+            await conn.execute(
                 """
                 UPDATE object_versions
                 SET ipfs_cid = $3,
