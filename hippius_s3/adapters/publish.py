import asyncio
import logging
import random
import tempfile
from contextlib import suppress
from pathlib import Path
from typing import Optional

from hippius_sdk.client import HippiusClient

from hippius_s3.config import Config


logger = logging.getLogger(__name__)


class ResolvedPublish:
    def __init__(self, cid: str, path: str, tx_hash: Optional[str] = None):
        self.cid = cid
        self.path = path  # 'sdk' | 'fallback'
        self.tx_hash = tx_hash


class ResilientPublishAdapter:
    """
    Wraps HippiusClient.s3_publish with bounded retries and fallback to upload+pin.
    """

    def __init__(self, config: Config, client: HippiusClient):
        self.config = config
        self.client = client

    def _backoff_ms(self, attempt: int) -> float:
        base = getattr(self.config, "publish_retry_base_ms", 500)
        max_ms = getattr(self.config, "publish_retry_max_ms", 5000)
        exp = base * (2 ** max(0, attempt - 1))
        jitter = random.uniform(0, exp * 0.1)
        return float(min(exp + jitter, max_ms))

    async def publish_manifest(
        self,
        *,
        file_data: bytes,
        file_name: str,
        should_encrypt: bool,
        seed_phrase: Optional[str],
        subaccount_id: Optional[str],
        bucket_name: Optional[str],
    ) -> ResolvedPublish:
        # If account context missing or publish disabled, go straight to fallback
        if not getattr(self.config, "publish_to_chain", True) or not (seed_phrase and subaccount_id and bucket_name):
            logger.info("Publish disabled or missing account context; using upload+pin fallback")
            return await self._fallback_upload_pin(
                file_data=file_data,
                file_name=file_name,
                seed_phrase=seed_phrase,
                should_encrypt=should_encrypt,
            )

        # Try SDK s3_publish with retries
        last_exc: Optional[Exception] = None
        max_retries = int(getattr(self.config, "publish_max_retries", 3))
        for attempt in range(1, max_retries + 1):
            tmp_path: Optional[str] = None
            try:
                with tempfile.NamedTemporaryFile(delete=False) as temp_file:
                    tmp_path = temp_file.name
                    temp_file.write(file_data)

                logger.info(
                    f"SDK s3_publish attempt {attempt}/{max_retries} file={file_name} size={len(file_data)} subaccount={subaccount_id} bucket={bucket_name}"
                )
                pub = await self.client.s3_publish(
                    tmp_path,
                    seed_phrase=seed_phrase,
                    encrypt=should_encrypt,
                    subaccount_id=subaccount_id,
                    bucket_name=bucket_name,
                    store_node=self.config.ipfs_store_url,
<<<<<<< HEAD
                    pin_node=self.config.ipfs_store_url,
                    substrate_url=self.config.substrate_url,
=======
>>>>>>> 0095b72a
                )
                tx_hash = getattr(pub, "tx_hash", None)
                logger.info(f"SDK publish complete cid={pub.cid} tx={tx_hash}")
                return ResolvedPublish(cid=pub.cid, path="sdk", tx_hash=tx_hash)
            except Exception as e:
                last_exc = e
                if attempt >= max_retries:
                    logger.exception(f"SDK publish failed after {attempt} attempts: {e}")
                    break
                backoff = self._backoff_ms(attempt)
                logger.warning(f"SDK publish failed (attempt {attempt}), retrying in {backoff:.0f}ms: {e}")
                await asyncio.sleep(backoff / 1000.0)
            finally:
                if tmp_path and Path(tmp_path).exists():
                    with suppress(Exception):
                        Path(tmp_path).unlink()

        # Fallback if enabled
        if getattr(self.config, "publish_enable_fallback", True):
            logger.warning(f"Falling back to upload+pin due to SDK publish failure: {last_exc}")
            return await self._fallback_upload_pin(
                file_data=file_data,
                file_name=file_name,
                seed_phrase=seed_phrase,
                should_encrypt=should_encrypt,
            )

        # If fallback disabled, rethrow last error
        if last_exc:
            raise last_exc
        raise RuntimeError("SDK publish failed with unknown error")

    async def _fallback_upload_pin(
        self, *, file_data: bytes, file_name: str, seed_phrase: Optional[str], should_encrypt: bool = False
    ) -> ResolvedPublish:
        # Upload
        tmp_path: Optional[str] = None
        try:
            with tempfile.NamedTemporaryFile(delete=False) as temp_file:
                tmp_path = temp_file.name
                temp_file.write(file_data)

            result = await self.client.upload_file(
                tmp_path,
                encrypt=should_encrypt,
                seed_phrase=seed_phrase,
            )
            cid = str(result["cid"])
            # Pin
            await self.client.pin(cid, seed_phrase=seed_phrase)
            return ResolvedPublish(cid=cid, path="fallback", tx_hash=None)
        finally:
            if tmp_path and Path(tmp_path).exists():
                with suppress(Exception):
                    Path(tmp_path).unlink()<|MERGE_RESOLUTION|>--- conflicted
+++ resolved
@@ -77,11 +77,8 @@
                     subaccount_id=subaccount_id,
                     bucket_name=bucket_name,
                     store_node=self.config.ipfs_store_url,
-<<<<<<< HEAD
                     pin_node=self.config.ipfs_store_url,
                     substrate_url=self.config.substrate_url,
-=======
->>>>>>> 0095b72a
                 )
                 tx_hash = getattr(pub, "tx_hash", None)
                 logger.info(f"SDK publish complete cid={pub.cid} tx={tx_hash}")
