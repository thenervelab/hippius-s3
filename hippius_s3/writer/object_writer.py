--- conflicted
+++ resolved
@@ -7,7 +7,7 @@
 from typing import Any
 from typing import AsyncIterator
 
-from opentelemetry import trace
+from opentelemetry import trace  # type: ignore[import-not-found]
 
 from hippius_s3.api.middlewares.tracing import set_span_attributes
 from hippius_s3.cache import RedisObjectPartsCache
@@ -161,7 +161,6 @@
         """
         chunk_size = int(getattr(self.config, "object_chunk_size_bytes", 4 * 1024 * 1024))
         ttl = int(getattr(self.config, "cache_ttl_seconds", 1800))
-<<<<<<< HEAD
 
         with tracer.start_as_current_span(
             "put_simple_stream_full.key_retrieval",
@@ -171,15 +170,9 @@
             },
         ):
             key_bytes = await get_or_create_encryption_key_bytes(
-                subaccount_id=account_address,
+                main_account_id=account_address,
                 bucket_name=bucket_name,
             )
-=======
-        key_bytes = await get_or_create_encryption_key_bytes(
-            main_account_id=account_address,
-            bucket_name=bucket_name,
-        )
->>>>>>> df8a0f09
 
         part_number = 1
         # Resolve current object_version for this object_id if exists; default to 1 for new objects
