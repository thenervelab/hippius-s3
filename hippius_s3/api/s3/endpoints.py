"""S3-compatible API endpoints implementation for bucket and object operations."""

import asyncio
import hashlib
import json
import logging
import os
import uuid
from datetime import UTC
from datetime import datetime

import asyncpg
import fastapi
from fastapi import APIRouter
from fastapi import Depends
from fastapi import Request
from fastapi import Response
from fastapi.responses import StreamingResponse
from fastapi.security import HTTPBearer
from hippius_sdk.errors import HippiusIPFSError
from hippius_sdk.errors import HippiusSubstrateError
from lxml import etree as ET

from hippius_s3 import dependencies
from hippius_s3 import utils
from hippius_s3.api.s3 import errors
from hippius_s3.api.s3.multipart import upload_part
from hippius_s3.config import get_config
from hippius_s3.dependencies import DBConnection
from hippius_s3.ipfs_service import IPFSService
from hippius_s3.queue import Chunk
from hippius_s3.queue import ChunkToDownload
from hippius_s3.queue import DownloadChainRequest
from hippius_s3.queue import SimpleUploadChainRequest
from hippius_s3.queue import UnpinChainRequest
from hippius_s3.queue import enqueue_download_request
from hippius_s3.queue import enqueue_unpin_request
from hippius_s3.queue import enqueue_upload_request
from hippius_s3.utils import get_query


def format_s3_timestamp(dt):
    """Format datetime to AWS S3 compatible timestamp: YYYY-MM-DDThh:mm:ss.sssZ"""
    return dt.strftime("%Y-%m-%dT%H:%M:%S.%f")[:-3] + "Z"


logger = logging.getLogger(__name__)


def _handle_range_request(
    file_data: bytes, range_header: str, result: dict, metadata: dict, object_key: str, ipfs_cid: str
) -> Response:
    """
    Handle HTTP Range requests for partial content downloads.

    Parses Range header and returns appropriate 206 Partial Content response
    or 416 Range Not Satisfiable if invalid range.
    """
    import re

    file_size = len(file_data)

    # Parse range header - format: "bytes=start-end" or "bytes=start-" or "bytes=-suffix"
    range_match = re.match(r"bytes=(\d*)-(\d*)", range_header.lower())
    if not range_match:
        # Invalid range format
        return Response(
            status_code=416,
            content=f"Invalid range format: {range_header}",
            headers={"Content-Range": f"bytes */{file_size}"},
        )

    start_str, end_str = range_match.groups()

    try:
        # Handle different range formats
        if start_str and end_str:
            start = int(start_str)
            end = int(end_str)
        elif start_str and not end_str:
            # Format: bytes=start- (from start to end of file)
            start = int(start_str)
            end = file_size - 1
        elif not start_str and end_str:
            # Format: bytes=-suffix (last N bytes)
            suffix = int(end_str)
            start = max(0, file_size - suffix)
            end = file_size - 1
        else:
            # Invalid: bytes=-
            raise ValueError("Invalid range")

        # Validate range
        if start < 0 or end < 0 or start > end or start >= file_size:
            return Response(
                status_code=416,
                content=f"Range not satisfiable: {range_header}",
                headers={"Content-Range": f"bytes */{file_size}"},
            )

        # Clamp end to file size
        end = min(end, file_size - 1)
        content_length = end - start + 1

        # Extract the requested byte range
        range_data = file_data[start : end + 1]

        logger.info(f"Range request for {object_key}: bytes {start}-{end}/{file_size} ({content_length} bytes)")

        headers = {
            "Content-Type": result["content_type"],
            "Content-Length": str(content_length),
            "Content-Range": f"bytes {start}-{end}/{file_size}",
            "ETag": f'"{result["md5_hash"]}"',
            "Last-Modified": result["created_at"].strftime("%a, %d %b %Y %H:%M:%S GMT"),
            "Content-Disposition": f'inline; filename="{object_key.split("/")[-1]}"',
            "x-amz-ipfs-cid": ipfs_cid,
            "Accept-Ranges": "bytes",
        }

        # Add custom metadata headers
        for key, value in metadata.items():
            if key != "ipfs" and not isinstance(value, dict):
                headers[f"x-amz-meta-{key}"] = str(value)

        return Response(
            content=range_data,
            status_code=206,  # Partial Content
            headers=headers,
        )

    except (ValueError, TypeError) as e:
        logger.warning(f"Invalid range request '{range_header}': {e}")
        return Response(
            status_code=416,
            content=f"Range not satisfiable: {range_header}",
            headers={"Content-Range": f"bytes */{file_size}"},
        )


config = get_config()
security = HTTPBearer()
router = APIRouter(tags=["s3"])


async def get_request_body(request: Request) -> bytes:
    """Get request body properly handling chunked encoding from HAProxy."""
    return await utils.get_request_body(request)


def create_xml_error_response(
    code: str,
    message: str,
    status_code: int = 500,
    **kwargs,
) -> Response:
    """Generate a standardized XML error response using lxml."""
    error_root = ET.Element("Error", xmlns="http://s3.amazonaws.com/doc/2006-03-01/")

    code_elem = ET.SubElement(error_root, "Code")
    code_elem.text = code

    message_elem = ET.SubElement(error_root, "Message")
    message_elem.text = message

    for key, value in kwargs.items():
        elem = ET.SubElement(error_root, key)
        elem.text = str(value)

    # Add RequestId and HostId if not provided
    if "RequestId" not in kwargs:
        request_id = ET.SubElement(error_root, "RequestId")
        request_id.text = str(uuid.uuid4())

    if "HostId" not in kwargs:
        host_id = ET.SubElement(error_root, "HostId")
        host_id.text = "hippius-s3"

    xml_error = ET.tostring(
        error_root,
        encoding="UTF-8",
        xml_declaration=True,
        pretty_print=True,
    )

    return Response(
        content=xml_error,
        media_type="application/xml",
        status_code=status_code,
        headers={
            "Content-Type": "application/xml; charset=utf-8",
            "x-amz-request-id": str(uuid.uuid4()),
        },
    )


@router.get("/", status_code=200)
async def list_buckets(
    request: Request,
    db: dependencies.DBConnection = Depends(dependencies.get_postgres),
) -> Response:
    """
    List user's buckets using S3 protocol (GET /).

    This endpoint is compatible with the S3 protocol used by MinIO and other S3 clients.
    Returns only buckets owned by the authenticated user.
    """
    try:
        # List only buckets owned by this main account
        results = await db.fetch(get_query("list_user_buckets"), request.state.account.main_account)

        root = ET.Element(
            "ListAllMyBucketsResult",
            xmlns="http://s3.amazonaws.com/doc/2006-03-01/",
        )

        owner = ET.SubElement(root, "Owner")
        owner_id = ET.SubElement(owner, "ID")
        owner_id.text = "hippius-s3-ipfs-gateway"
        display_name = ET.SubElement(owner, "DisplayName")
        display_name.text = "hippius-s3"

        buckets = ET.SubElement(root, "Buckets")

        for row in results:
            bucket = ET.SubElement(buckets, "Bucket")
            name = ET.SubElement(bucket, "Name")
            name.text = row["bucket_name"]

            creation_date = ET.SubElement(bucket, "CreationDate")
            creation_date.text = format_s3_timestamp(row["created_at"])

        xml_content = ET.tostring(
            root,
            encoding="UTF-8",
            xml_declaration=True,
            pretty_print=True,
        )

        return Response(
            content=xml_content,
            media_type="application/xml",
        )

    except Exception:
        logger.exception("Error listing buckets via S3 protocol")
        return create_xml_error_response(
            "InternalError",
            "We encountered an internal error. Please try again.",
            status_code=500,
        )


@router.get("/{bucket_name}/", status_code=200, include_in_schema=True)
@router.get("/{bucket_name}", status_code=200, include_in_schema=True)
async def get_bucket(
    bucket_name: str,
    request: Request,
    db: dependencies.DBConnection = Depends(dependencies.get_postgres),
) -> Response:
    """
    List objects in a bucket using S3 protocol (GET /{bucket_name}).
    Also handles getting bucket location (GET /{bucket_name}?location).
    And getting bucket tags (GET /{bucket_name}?tagging).
    And getting bucket lifecycle (GET /{bucket_name}?lifecycle).

    This endpoint is compatible with the S3 protocol used by MinIO and other S3 clients.
    """
    # If the location query parameter is present, this is a bucket location request
    if "location" in request.query_params:
        logger.info(f"Handling location request for bucket {bucket_name}")
        return await get_bucket_location(
            bucket_name,
            db,
            request.state.account.main_account,
        )

    # If the tagging query parameter is present, this is a bucket tags request
    if "tagging" in request.query_params:
        logger.info(f"Handling tagging request for bucket {bucket_name}")

        try:
            # Get bucket for this main account
            bucket = await db.fetchrow(
                get_query("get_bucket_by_name_and_owner"), bucket_name, request.state.account.main_account
            )

            if not bucket:
                # For S3 compatibility, return XML error for non-existent buckets
                return errors.s3_error_response(
                    code="NoSuchBucket",
                    message=f"The specified bucket {bucket_name} does not exist",
                    status_code=404,
                    BucketName=bucket_name,
                )

            # Create Tagging XML response
            root = ET.Element("Tagging", xmlns="http://s3.amazonaws.com/doc/2006-03-01/")
            tag_set = ET.SubElement(root, "TagSet")

            # Get tags from the bucket
            tags = bucket.get("tags", {})
            if isinstance(tags, str):
                tags = json.loads(tags)

            # If no tags present, S3 returns
            if not tags:
                return errors.s3_error_response(
                    code="NoSuchTagSet",
                    message="The TagSet does not exist",
                    status_code=404,
                    BucketName=bucket_name,
                )

            # Add tags to the XML response
            for key, value in tags.items():
                tag = ET.SubElement(tag_set, "Tag")
                key_elem = ET.SubElement(tag, "Key")
                key_elem.text = key
                value_elem = ET.SubElement(tag, "Value")
                value_elem.text = str(value)

            # Generate XML with proper declaration
            xml_content = ET.tostring(
                root,
                encoding="UTF-8",
                xml_declaration=True,
                pretty_print=True,
            )

            # Generate request ID for tracing
            request_id = str(uuid.uuid4())

            logger.debug(f"Bucket tags response content length: {len(xml_content)}")

            # Return formatted response
            return Response(
                content=xml_content,
                media_type="application/xml",
                status_code=200,
                headers={
                    "Content-Type": "application/xml; charset=utf-8",
                    "Content-Length": str(len(xml_content)),
                    "x-amz-request-id": request_id,
                },
            )

        except Exception as e:
            logger.exception(f"Error getting bucket tags: {e}")
            return errors.s3_error_response(
                code="InternalError",
                message="We encountered an internal error. Please try again.",
                status_code=500,
            )

    # If the lifecycle query parameter is present, this is a bucket lifecycle request
    if "lifecycle" in request.query_params:
        return await get_bucket_lifecycle(
            bucket_name,
            db,
            request.state.seed_phrase,
            request.state.account.main_account,
        )

    # If the uploads parameter is present, this is a multipart uploads listing request
    if "uploads" in request.query_params:
        logger.info(f"Handling multipart uploads listing request for bucket {bucket_name}")
        # Import locally to avoid circular imports
        from hippius_s3.api.s3.multipart import list_multipart_uploads

        return await list_multipart_uploads(bucket_name, request, db)

    # If the policy query parameter is present, this is a bucket policy request
    if "policy" in request.query_params:
        return await get_bucket_policy(bucket_name, db, request.state.account.main_account)

    try:
        # Get bucket for this main account
        bucket = await db.fetchrow(
            get_query("get_bucket_by_name_and_owner"),
            bucket_name,
            request.state.account.main_account,
        )

        if not bucket:
            return create_xml_error_response(
                "NoSuchBucket",
                f"The specified bucket {bucket_name} does not exist",
                status_code=404,
                BucketName=bucket_name,
            )

        bucket_id = bucket["bucket_id"]
        prefix = request.query_params.get(
            "prefix",
            None,
        )

        query = get_query("list_objects")
        results = await db.fetch(
            query,
            bucket_id,
            prefix,
        )

        # Create XML using lxml for better compatibility with MinIO client
        root = ET.Element(
            "ListBucketResult",
            xmlns="http://s3.amazonaws.com/doc/2006-03-01/",
        )

        name = ET.SubElement(root, "Name")
        name.text = bucket_name

        prefix_elem = ET.SubElement(root, "Prefix")
        prefix_elem.text = prefix or ""

        marker = ET.SubElement(root, "Marker")
        marker.text = ""

        max_keys = ET.SubElement(root, "MaxKeys")
        max_keys.text = "1000"

        is_truncated = ET.SubElement(root, "IsTruncated")
        is_truncated.text = "false"

        # Add content objects
        for obj in results:
            content = ET.SubElement(root, "Contents")

            key = ET.SubElement(content, "Key")
            key.text = obj["object_key"]

            last_modified = ET.SubElement(content, "LastModified")
            last_modified.text = format_s3_timestamp(obj["created_at"])

            etag = ET.SubElement(content, "ETag")
            # Use MD5 hash as ETag for AWS CLI compatibility, fallback to CID if not available
            etag.text = obj["md5_hash"]

            size = ET.SubElement(content, "Size")
            size.text = str(obj["size_bytes"])

            # Use StorageClass (always STANDARD for AWS CLI compatibility)
            storage_class = ET.SubElement(content, "StorageClass")
            storage_class.text = "STANDARD"

            # Use Owner for IPFS CID and account ID
            owner = ET.SubElement(content, "Owner")
            owner_id = ET.SubElement(owner, "ID")
            owner_display_name = ET.SubElement(owner, "DisplayName")

            ipfs_cid = obj.get("ipfs_cid")
            if ipfs_cid and ipfs_cid.strip():
                owner_id.text = ipfs_cid
            else:
                owner_id.text = "pending"
            owner_display_name.text = request.state.account.main_account  # Account ID of bucket owner

        xml_content = ET.tostring(
            root,
            encoding="UTF-8",
            xml_declaration=True,
            pretty_print=True,
        )

        # Add custom headers with IPFS CID count and status summary
        total_objects = len(results)
        objects_with_cid = sum(1 for obj in results if obj.get("ipfs_cid"))
        status_counts = {}
        for obj in results:
            status = obj.get("status", "unknown")
            status_counts[status] = status_counts.get(status, 0) + 1

        return Response(
            content=xml_content,
            media_type="application/xml",
            headers={
                "x-amz-bucket-objects-total": str(total_objects),
                "x-amz-bucket-objects-with-cid": str(objects_with_cid),
                "x-amz-bucket-objects-pending": str(total_objects - objects_with_cid),
                "x-amz-bucket-status-publishing": str(status_counts.get("publishing", 0)),
                "x-amz-bucket-status-pinning": str(status_counts.get("pinning", 0)),
                "x-amz-bucket-status-uploaded": str(status_counts.get("uploaded", 0)),
            },
        )

    except Exception:
        logger.exception("Error listing bucket objects via S3 protocol")
        return create_xml_error_response(
            "InternalError",
            "We encountered an internal error. Please try again.",
            status_code=500,
        )


async def delete_bucket_tags(
    bucket_name: str,
    db: dependencies.DBConnection,
    main_account_id: str,
) -> Response:
    """
    Delete all tags from a bucket (DELETE /{bucket_name}?tagging).

    This is used by the MinIO client to remove all bucket tags.
    """
    try:
        # Get bucket for this main account
        bucket = await db.fetchrow(
            get_query("get_bucket_by_name_and_owner"),
            bucket_name,
            main_account_id,
        )

        if not bucket:
            # For S3 compatibility, return an XML error response
            return create_xml_error_response(
                "NoSuchBucket",
                f"The specified bucket {bucket_name} does not exist",
                status_code=404,
                BucketName=bucket_name,
            )

        # Clear bucket tags by setting to empty JSON
        logger.info(f"Deleting all tags for bucket '{bucket_name}' via S3 protocol")

        await db.fetchrow(
            get_query("update_bucket_tags"),
            bucket["bucket_id"],
            json.dumps({}),
        )

        return Response(status_code=204)

    except Exception:
        logger.exception("Error deleting bucket tags")
        return create_xml_error_response(
            "InternalError",
            "We encountered an internal error. Please try again.",
            status_code=500,
        )


async def get_object_tags(
    bucket_name: str,
    object_key: str,
    db: dependencies.DBConnection,
    _: str,
    main_account_id: str,
) -> Response:
    """
    Get the tags of an object (GET /{bucket_name}/{object_key}?tagging).

    This is used by the MinIO client to retrieve object tags.
    """
    try:
        # Get user for user-scoped bucket lookup
        await db.fetchrow(
            get_query("get_or_create_user_by_main_account"),
            main_account_id,
            datetime.now(UTC),
        )

        bucket = await db.fetchrow(
            get_query("get_bucket_by_name_and_owner"),
            bucket_name,
            main_account_id,
        )

        if not bucket:
            # For S3 compatibility, return an XML error response
            return create_xml_error_response(
                "NoSuchBucket",
                f"The specified bucket {bucket_name} does not exist",
                status_code=404,
                BucketName=bucket_name,
            )

        object_info = await db.fetchrow(
            get_query("get_object_by_path"),
            bucket["bucket_id"],
            object_key,
        )

        if not object_info:
            # For S3 compatibility, return an XML error response
            return create_xml_error_response(
                "NoSuchKey",
                f"The specified key {object_key} does not exist",
                status_code=404,
                Key=object_key,
            )

        # Get object metadata
        metadata = object_info.get("metadata", {})
        if isinstance(metadata, str):
            metadata = json.loads(metadata)

        # Extract tags from metadata
        tags = metadata.get("tags", {})
        if not isinstance(tags, dict):
            tags = {}

        # Create XML response with tags
        root = ET.Element(
            "Tagging",
            xmlns="http://s3.amazonaws.com/doc/2006-03-01/",
        )
        tag_set = ET.SubElement(root, "TagSet")

        for key, value in tags.items():
            tag = ET.SubElement(tag_set, "Tag")
            key_elem = ET.SubElement(tag, "Key")
            key_elem.text = key
            value_elem = ET.SubElement(tag, "Value")
            value_elem.text = str(value)

        xml_content = ET.tostring(
            root,
            encoding="UTF-8",
            xml_declaration=True,
            pretty_print=True,
        )

        return Response(
            content=xml_content,
            media_type="application/xml",
        )

    except Exception:
        logger.exception("Error getting object tags")
        return create_xml_error_response(
            "InternalError",
            "We encountered an internal error. Please try again.",
            status_code=500,
        )


async def set_object_tags(
    bucket_name: str,
    object_key: str,
    request: Request,
    db: dependencies.DBConnection,
    _: str,
    main_account_id: str,
) -> Response:
    """
    Set tags for an object (PUT /{bucket_name}/{object_key}?tagging).

    This is used by the MinIO client to set object tags.
    """
    try:
        await db.fetchrow(
            get_query("get_or_create_user_by_main_account"),
            main_account_id,
            datetime.now(UTC),
        )

        bucket = await db.fetchrow(
            get_query("get_bucket_by_name_and_owner"),
            bucket_name,
            main_account_id,
        )

        if not bucket:
            return create_xml_error_response(
                "NoSuchBucket",
                f"The specified bucket {bucket_name} does not exist",
                status_code=404,
                BucketName=bucket_name,
            )

        query = get_query("get_object_by_path")
        object_info = await db.fetchrow(
            query,
            bucket["bucket_id"],
            object_key,
        )

        if not object_info:
            return create_xml_error_response(
                "NoSuchKey",
                f"The specified key {object_key} does not exist",
                status_code=404,
                Key=object_key,
            )

        # Parse the XML tag data from the request
        xml_data = await get_request_body(request)
        if not xml_data:
            # Empty tags is valid (clears tags)
            tag_dict = {}
        else:
            try:
                # Parse XML using lxml
                root = ET.fromstring(xml_data)

                # Use S3 namespace for Tagging XML
                ns = {"s3": "http://s3.amazonaws.com/doc/2006-03-01/"}
                tag_dict = {}
                tag_elements = root.xpath(".//s3:Tag", namespaces=ns)  # type: ignore[attr-defined]

                for tag_elem in tag_elements:
                    key_nodes = tag_elem.xpath("./s3:Key", namespaces=ns)  # type: ignore[attr-defined]
                    value_nodes = tag_elem.xpath("./s3:Value", namespaces=ns)  # type: ignore[attr-defined]
                    if (
                        key_nodes
                        and value_nodes
                        and key_nodes[0] is not None
                        and value_nodes[0] is not None
                        and key_nodes[0].text
                        and value_nodes[0].text
                    ):
                        tag_dict[str(key_nodes[0].text)] = str(value_nodes[0].text)
            except Exception:
                logger.exception("Error parsing XML tags")
                return create_xml_error_response(
                    "MalformedXML",
                    "The XML you provided was not well-formed or did not validate against our published schema.",
                    status_code=400,
                )

        # Update the object's metadata with the new tags
        metadata = object_info.get("metadata", {})
        if isinstance(metadata, str):
            metadata = json.loads(metadata)

        # Add or update the tags in the metadata
        metadata["tags"] = tag_dict

        # Update the object's metadata in the database
        object_id = object_info["object_id"]
        logger.info(f"Setting tags for object '{object_key}' in bucket '{bucket_name}': {tag_dict}")

        # Use the update_object_metadata query
        query = get_query("update_object_metadata")
        await db.fetchrow(
            query,
            json.dumps(metadata),
            object_id,
        )

        return Response(status_code=200)

    except Exception:
        logger.exception("Error setting object tags")
        return create_xml_error_response(
            "InternalError",
            "We encountered an internal error. Please try again.",
            status_code=500,
        )


async def delete_object_tags(
    bucket_name: str,
    object_key: str,
    db: dependencies.DBConnection,
    _: str,
    main_account_id: str,
) -> Response:
    """
    Delete all tags from an object (DELETE /{bucket_name}/{object_key}?tagging).

    This is used by the MinIO client to remove all object tags.
    """
    try:
        # Get user for user-scoped bucket lookup
        user = await db.fetchrow(
            get_query("get_or_create_user_by_main_account"),
            main_account_id,
            datetime.now(UTC),
        )

        bucket = await db.fetchrow(
            get_query("get_bucket_by_name_and_owner"),
            bucket_name,
            user["main_account_id"],
        )

        if not bucket:
            return create_xml_error_response(
                "NoSuchBucket",
                f"The specified bucket {bucket_name} does not exist",
                status_code=404,
                BucketName=bucket_name,
            )

        query = get_query("get_object_by_path")
        object_info = await db.fetchrow(
            query,
            bucket["bucket_id"],
            object_key,
        )

        if not object_info:
            # For S3 compatibility, return NoSuchKey when deleting tags for a missing object
            return create_xml_error_response(
                "NoSuchKey",
                f"The specified key {object_key} does not exist",
                status_code=404,
                Key=object_key,
            )

        # Update the object's metadata to remove tags
        metadata = object_info.get("metadata", {})
        if isinstance(metadata, str):
            metadata = json.loads(metadata)

        # Remove tags from metadata
        if "tags" in metadata:
            metadata["tags"] = {}

        # Update the object's metadata in the database
        object_id = object_info["object_id"]
        logger.info(f"Deleting all tags for object '{object_key}' in bucket '{bucket_name}'")

        # Use the update_object_metadata query
        query = get_query("update_object_metadata")
        await db.fetchrow(
            query,
            json.dumps(metadata),
            object_id,
        )

        return Response(status_code=204)

    except Exception:
        logger.exception("Error deleting object tags")
        return create_xml_error_response(
            "InternalError",
            "We encountered an internal error. Please try again.",
            status_code=500,
        )


async def get_bucket_tags(
    bucket_name: str,
    db: dependencies.DBConnection,
    _: str,
    main_account_id: str,
) -> Response:
    """
    Get the tags of a bucket (GET /{bucket_name}?tagging).

    This is used by the MinIO client to retrieve bucket tags.
    """
    logger.info(f"Getting tags for bucket {bucket_name}")
    try:
        # Get user for user-scoped bucket lookup
        user = await db.fetchrow(
            get_query("get_or_create_user_by_main_account"),
            main_account_id,
            datetime.now(UTC),
        )

        bucket = await db.fetchrow(
            get_query("get_bucket_by_name_and_owner"),
            bucket_name,
            user["main_account_id"],
        )

        if not bucket:
            # For S3 compatibility, return an XML error response for non-existent buckets
            return errors.s3_error_response(
                code="NoSuchBucket",
                message=f"The specified bucket {bucket_name} does not exist",
                status_code=404,
                BucketName=bucket_name,
            )

        # Get tags from the bucket
        tags = bucket.get("tags", {})
        if isinstance(tags, str):
            tags = json.loads(tags)

        # Create XML using lxml for better compatibility with MinIO client
        root = ET.Element("Tagging", xmlns="http://s3.amazonaws.com/doc/2006-03-01/")
        tag_set = ET.SubElement(root, "TagSet")

        # Add tags
        for key, value in tags.items():
            tag = ET.SubElement(tag_set, "Tag")
            key_elem = ET.SubElement(tag, "Key")
            key_elem.text = key
            value_elem = ET.SubElement(tag, "Value")
            value_elem.text = str(value)

        # Generate XML with proper declaration
        xml_content = ET.tostring(root, encoding="UTF-8", xml_declaration=True, pretty_print=True)

        # Generate request ID for tracing
        request_id = str(uuid.uuid4())

        return Response(
            content=xml_content,
            media_type="application/xml",
            headers={
                "Content-Type": "application/xml; charset=utf-8",
                "Content-Length": str(len(xml_content)),
                "x-amz-request-id": request_id,
            },
        )

    except Exception as e:
        logger.exception(f"Error getting bucket tags: {e}")
        # Create an empty tags response for compatibility
        root = ET.Element("Tagging", xmlns="http://s3.amazonaws.com/doc/2006-03-01/")
        ET.SubElement(root, "TagSet")

        # Generate XML with proper declaration
        xml_content = ET.tostring(root, encoding="UTF-8", xml_declaration=True, pretty_print=True)

        # Generate request ID for tracing
        request_id = str(uuid.uuid4())

        return Response(
            content=xml_content,
            media_type="application/xml",
            headers={
                "Content-Type": "application/xml; charset=utf-8",
                "Content-Length": str(len(xml_content)),
                "x-amz-request-id": request_id,
            },
        )


async def get_bucket_lifecycle(
    bucket_name: str,
    db: dependencies.DBConnection,
    _: str,
    main_account_id: str,
) -> Response:
    """
    Get the lifecycle configuration of a bucket (GET /{bucket_name}?lifecycle).

    This is used by the MinIO client to retrieve bucket lifecycle configuration.
    """
    try:
        # Get user for user-scoped bucket lookup
        user = await db.fetchrow(
            get_query("get_or_create_user_by_main_account"),
            main_account_id,
            datetime.now(UTC),
        )

        bucket = await db.fetchrow(
            get_query("get_bucket_by_name_and_owner"),
            bucket_name,
            user["main_account_id"],
        )

        if not bucket:
            # For S3 compatibility, return an XML error response
            return create_xml_error_response(
                "NoSuchBucket",
                f"The specified bucket {bucket_name} does not exist",
                status_code=404,
                BucketName=bucket_name,
            )

        # Not persisted yet: align with AWS and return NoSuchLifecycleConfiguration when not configured
        return create_xml_error_response(
            "NoSuchLifecycleConfiguration",
            "The lifecycle configuration does not exist",
            status_code=404,
            BucketName=bucket_name,
        )

    except Exception:
        logger.exception("Error getting bucket lifecycle")
        return create_xml_error_response(
            "InternalError",
            "We encountered an internal error. Please try again.",
            status_code=500,
        )


async def get_bucket_location(
    bucket_name: str,
    _: dependencies.DBConnection,
    __: str,
) -> Response:
    """
    Get the region/location of a bucket (GET /{bucket_name}?location).

    This is used by the MinIO client to determine the bucket's region.
    """
    # Always return a valid XML response for bucket location queries
    # Even for buckets that don't exist - this is what Minio client expects
    # For S3 compatibility, we use us-east-1 as the default region
    try:
        # This is what most S3 clients expect for the LocationConstraint response
        # Create a hardcoded response to ensure it's correctly formatted
        xml = '<?xml version="1.0" encoding="UTF-8"?>'
        xml += '<LocationConstraint xmlns="http://s3.amazonaws.com/doc/2006-03-01/">us-east-1</LocationConstraint>'

        logger.info(f"get_bucket_location response for {bucket_name}: {xml}")

        return Response(
            content=xml.encode("utf-8"),
            media_type="application/xml",
            headers={"Content-Type": "application/xml"},
        )
    except Exception as e:
        logger.exception(f"Error getting bucket location: {e}")
        # Even on error, return a valid XML response
        xml = '<?xml version="1.0" encoding="UTF-8"?>'
        xml += '<LocationConstraint xmlns="http://s3.amazonaws.com/doc/2006-03-01/">us-east-1</LocationConstraint>'

        return Response(
            content=xml.encode("utf-8"),
            media_type="application/xml",
            headers={"Content-Type": "application/xml"},
        )


@router.head("/{bucket_name}/", status_code=200)
@router.head("/{bucket_name}", status_code=200)
async def head_bucket(
    bucket_name: str,
    request: Request,
    db: dependencies.DBConnection = Depends(dependencies.get_postgres),
) -> Response:
    """
    Check if a bucket exists using S3 protocol (HEAD /{bucket_name}).

    This endpoint is compatible with the S3 protocol used by MinIO and other S3 clients.
    """
    try:
        # Get user for user-scoped bucket lookup
        main_account_id = request.state.account.main_account
        await db.fetchrow(
            get_query("get_or_create_user_by_main_account"),
            main_account_id,
            datetime.now(UTC),
        )

        bucket = await db.fetchrow(
            get_query("get_bucket_by_name_and_owner"),
            bucket_name,
            main_account_id,
        )

        if not bucket:
            # For HEAD requests, the Minio client expects a specific format
            # Return a 404 without content for proper bucket_exists handling
            return Response(status_code=404)

        # For existing buckets, return an empty 200 response
        return Response(status_code=200)

    except Exception:
        logger.exception("Error checking bucket via S3 protocol")
        return Response(status_code=500)  # Simple 500 response for HEAD requests


@router.put("/{bucket_name}/", status_code=200)
@router.put("/{bucket_name}", status_code=200)
async def create_bucket(
    bucket_name: str,
    request: Request,
    db: dependencies.DBConnection = Depends(dependencies.get_postgres),
) -> Response:
    """
    Create a new bucket using S3 protocol (PUT /{bucket_name}).
    Also handles setting bucket tags (PUT /{bucket_name}?tagging=).
    Also handles setting bucket lifecycle (PUT /{bucket_name}?lifecycle=).

    This endpoint is compatible with the S3 protocol used by MinIO and other S3 clients.
    """
    # Check if this is a request to set bucket lifecycle
    if "lifecycle" in request.query_params:
        try:
            # Get user for user-scoped bucket lookup
            user = await db.fetchrow(
                get_query("get_or_create_user_by_main_account"),
                request.state.account.main_account,
                datetime.now(UTC),
            )

            bucket = await db.fetchrow(
                get_query("get_bucket_by_name_and_owner"),
                bucket_name,
                user["main_account_id"],
            )

            if not bucket:
                return create_xml_error_response(
                    "NoSuchBucket",
                    f"The specified bucket {bucket_name} does not exist",
                    status_code=404,
                    BucketName=bucket_name,
                )

            # Parse the XML lifecycle configuration
            xml_data = await get_request_body(request)

            # If no XML data provided, return a MalformedXML error
            if not xml_data:
                return create_xml_error_response(
                    "MalformedXML",
                    "The XML you provided was not well-formed or did not validate against our published schema.",
                    status_code=400,
                )

            try:
                parsed_xml = ET.fromstring(xml_data)
                # Accept namespaced and non-namespaced lifecycle XML
                rules = parsed_xml.xpath(".//*[local-name()='Rule']")  # type: ignore[attr-defined]
                rule_ids = []
                for rule in rules:
                    id_nodes = rule.xpath("./*[local-name()='ID']")  # type: ignore[attr-defined]
                    if id_nodes and id_nodes[0] is not None and id_nodes[0].text:
                        rule_ids.append(id_nodes[0].text)

                # todo: For now, just acknowledge receipt
                logger.info(f"Received lifecycle configuration with {len(rules)} rules: {rule_ids}")
                logger.info(f"Setting lifecycle configuration for bucket '{bucket_name}' via S3 protocol")

                # Return success response - no content needed for PUT lifecycle
                return Response(status_code=200)

            except ET.XMLSyntaxError:
                return create_xml_error_response(
                    "MalformedXML",
                    "The XML you provided was not well-formed or did not validate against our published schema.",
                    status_code=400,
                )

        except Exception:
            logger.exception("Error setting bucket lifecycle")
            return create_xml_error_response(
                "InternalError",
                "We encountered an internal error. Please try again.",
                status_code=500,
            )

    # Check if this is a request to set bucket tags
    elif "tagging" in request.query_params:
        try:
            # Get user for user-scoped bucket lookup
            user = await db.fetchrow(
                get_query("get_or_create_user_by_main_account"),
                request.state.account.main_account,
                datetime.now(UTC),
            )

            # First check if the bucket exists
            bucket = await db.fetchrow(
                get_query("get_bucket_by_name_and_owner"),
                bucket_name,
                user["main_account_id"],
            )

            if not bucket:
                return create_xml_error_response(
                    "NoSuchBucket",
                    f"The specified bucket {bucket_name} does not exist",
                    status_code=404,
                    BucketName=bucket_name,
                )

            # Parse the XML tag data from the request
            xml_data = await get_request_body(request)
            if not xml_data:
                # Empty tags is valid (clears tags)
                tag_dict = {}
            else:
                try:
                    # Parse XML using lxml with S3 namespace
                    root = ET.fromstring(xml_data)
                    ns = {"s3": "http://s3.amazonaws.com/doc/2006-03-01/"}

                    # Namespace-qualified selection
                    tag_dict = {}
                    tag_elements = root.xpath(".//s3:Tag", namespaces=ns)  # type: ignore[attr-defined]

                    for tag_elem in tag_elements:
                        key_nodes = tag_elem.xpath("./s3:Key", namespaces=ns)  # type: ignore[attr-defined]
                        value_nodes = tag_elem.xpath("./s3:Value", namespaces=ns)  # type: ignore[attr-defined]
                        if (
                            key_nodes
                            and value_nodes
                            and key_nodes[0] is not None
                            and value_nodes[0] is not None
                            and key_nodes[0].text
                            and value_nodes[0].text
                        ):
                            tag_dict[str(key_nodes[0].text)] = str(value_nodes[0].text)
                except Exception:
                    logger.exception("Error parsing XML tags")
                    return create_xml_error_response(
                        "MalformedXML",
                        "The XML you provided was not well-formed",
                        status_code=400,
                    )

            logger.info(f"Setting tags for bucket '{bucket_name}' via S3 protocol: {tag_dict}")
            await db.fetchrow(
                get_query("update_bucket_tags"),
                bucket["bucket_id"],
                json.dumps(tag_dict),
            )

            return Response(status_code=200)

        except Exception:
            logger.exception("Error setting bucket tags via S3 protocol")
            return create_xml_error_response(
                "InternalError",
                "We encountered an internal error. Please try again.",
                status_code=500,
            )

    # Check if this is a request to set bucket policy
    elif "policy" in request.query_params:
        return await set_bucket_policy(bucket_name, request, db)

    # Handle standard bucket creation if not a tagging, lifecycle, or policy request
    else:
        try:
            # Reject ACLs to match AWS when ObjectOwnership is BucketOwnerEnforced
            acl_header = request.headers.get("x-amz-acl")
            if acl_header:
                return create_xml_error_response(
                    "InvalidBucketAclWithObjectOwnership",
                    "Bucket cannot have ACLs set with ObjectOwnership's BucketOwnerEnforced setting",
                    status_code=400,
                )

            bucket_id = str(uuid.uuid4())
            created_at = datetime.now(UTC)

            # Bucket public/private is managed via policy, not ACL
            is_public = False

            # Get or create user record for the main account
            main_account_id = request.state.account.main_account
            await db.fetchrow(
                get_query("get_or_create_user_by_main_account"),
                main_account_id,
                created_at,
            )

            logger.info(f"Creating bucket '{bucket_name}' via S3 protocol for account {main_account_id}")

            query = get_query("create_bucket")
            await db.fetchrow(
                query,
                bucket_id,
                bucket_name,
                created_at,
                is_public,
                main_account_id,
            )

            return Response(status_code=200)

        except asyncpg.UniqueViolationError:
            return create_xml_error_response(
                "BucketAlreadyExists",
                f"The requested bucket {bucket_name} already exists",
                status_code=409,
                BucketName=bucket_name,
            )
        except Exception:
            logger.exception("Error creating bucket via S3 protocol")
            return create_xml_error_response(
                "InternalError",
                "We encountered an internal error. Please try again.",
                status_code=500,
            )


@router.delete("/{bucket_name}/", status_code=204)
@router.delete("/{bucket_name}", status_code=204)
async def delete_bucket(
    bucket_name: str,
    request: Request,
    db: dependencies.DBConnection = Depends(dependencies.get_postgres),
    redis_client=Depends(dependencies.get_redis),
) -> Response:
    """
    Delete a bucket using S3 protocol (DELETE /{bucket_name}).
    Also handles removing bucket tags (DELETE /{bucket_name}?tagging).

    This endpoint is compatible with the S3 protocol used by MinIO and other S3 clients.
    """
    # If tagging is in query params, we're just deleting tags
    if "tagging" in request.query_params:
        return await delete_bucket_tags(
            bucket_name,
            db,
            request.state.account.main_account,
        )

    try:
        # Get bucket for this main account
        main_account_id = request.state.account.main_account
        bucket = await db.fetchrow(
            get_query("get_bucket_by_name_and_owner"),
            bucket_name,
            main_account_id,
        )

        if not bucket:
            # For S3 compatibility, return an XML error response
            return create_xml_error_response(
                "NoSuchBucket",
                f"The specified bucket {bucket_name} does not exist",
                status_code=404,
                BucketName=bucket_name,
            )

        objects = await db.fetch(
            get_query("list_objects"),
            bucket["bucket_id"],
            None,
        )

        # Delete bucket (permission is checked via main_account_id ownership)
        deleted_bucket = await db.fetchrow(
            get_query("delete_bucket"),
            bucket["bucket_id"],
            main_account_id,
        )

        if not deleted_bucket:
            logger.warning(f"Account {main_account_id} tried to delete bucket {bucket_name} without permission")
            return create_xml_error_response(
                "AccessDenied",
                f"You do not have permission to delete bucket {bucket_name}",
                status_code=403,
                BucketName=bucket_name,
            )

        # If we got here, the bucket was successfully deleted, so now enqueue objects for unpinning
        for obj in objects:
            await enqueue_unpin_request(
                payload=UnpinChainRequest(
                    substrate_url=config.substrate_url,
                    ipfs_node=config.ipfs_store_url,
                    address=request.state.account.main_account,
                    subaccount=request.state.account.id,
                    subaccount_seed_phrase=request.state.seed_phrase,
                    bucket_name=bucket_name,
                    object_key=obj["object_key"],
                    cid=obj["ipfs_cid"],
                ),
                redis_client=redis_client,
            )

        return Response(status_code=204)

    except Exception:
        logger.exception("Error deleting bucket via S3 protocol")
        return create_xml_error_response(
            "InternalError",
            "We encountered an internal error. Please try again.",
            status_code=500,
        )


async def _copy_object(
    source_bucket: dict,
    destination_bucket: dict,
    source_object_key: str,
    request: fastapi.Request,
    db: DBConnection,
    ipfs_service: IPFSService,
):
    source_bucket_name = source_bucket["bucket_id"]
    try:
        logger.info(f"Copying {source_bucket}/{source_object_key} to {destination_bucket}")

        # Get the source object
        source_object = await db.fetchrow(
            get_query("get_object_by_path"),
            source_bucket["bucket_id"],
            source_object_key,
        )

        if not source_object:
            return create_xml_error_response(
                "NoSuchKey",
                f"The specified key {source_object_key} does not exist",
                status_code=404,
            )

        # Check if we can do a fast copy (same encryption context) or need decrypt/re-encrypt
        source_is_public = source_bucket["is_public"]
        dest_is_public = destination_bucket["is_public"]
        same_bucket = source_bucket["bucket_id"] == destination_bucket["bucket_id"]
        same_encryption_context = source_is_public == dest_is_public and same_bucket
        source_metadata = json.loads(source_object["metadata"])

        # Check for multipart objects - skip copying them for now
        if source_metadata.get("multipart"):
            return create_xml_error_response(
                "NotImplemented",
                "Copying multipart objects is not currently supported",
                status_code=501,
            )

        object_id = str(uuid.uuid4())
        created_at = datetime.now(UTC)

        if same_encryption_context:
            # Fast path: same encryption context, reuse CID
            logger.info(
                f"Fast copy: same encryption context (same_bucket={same_bucket}, both_public={source_is_public})"
            )
            ipfs_cid = source_object["ipfs_cid"]
            file_size = source_object["size_bytes"]
            content_type = source_object["content_type"]
            md5_hash = source_object["md5_hash"]  # Fallback to CID if no MD5

            # Copy all metadata as-is
            metadata = {
                "ipfs": source_metadata.get("ipfs", {}),
                "hippius": source_metadata.get("hippius", {}),
            }

            # Copy any user metadata (x-amz-meta-*)
            for key, value in source_metadata.items():
                if key not in ["ipfs", "hippius"]:
                    metadata[key] = value  # noqa: PERF403
        else:
            # Slow path: different encryption context, decrypt and re-encrypt
            logger.info(
                f"Slow copy: different encryption (source public={source_is_public}, dest public={dest_is_public})"
            )

            # Download file from source bucket with source encryption
            file_data = await ipfs_service.download_file(
                cid=source_object["ipfs_cid"],
                subaccount_id=request.state.account.main_account,
                bucket_name=source_bucket_name,
                decrypt=not source_is_public,  # Decrypt if source was encrypted
            )

            # Calculate MD5 hash for ETag compatibility
            md5_hash = hashlib.md5(file_data).hexdigest()

            # Re-encrypt for destination bucket
            should_encrypt = not dest_is_public
            s3_result = await ipfs_service.client.s3_publish(
                content=file_data,
                encrypt=should_encrypt,
                seed_phrase=request.state.seed_phrase,
                subaccount_id=request.state.account.main_account,
                bucket_name=source_bucket_name,
                file_name=source_object_key,
                store_node=config.ipfs_store_url,
                pin_node=config.ipfs_store_url,
                substrate_url=config.substrate_url,
                publish=(os.getenv("HIPPIUS_PUBLISH_MODE", "full") != "ipfs_only"),
            )

            ipfs_cid = s3_result.cid
            file_size = len(file_data)
            content_type = source_object["content_type"]

            # Create new metadata for destination
            metadata = {}
            # Copy any user metadata (x-amz-meta-*)
            for key, value in source_metadata.items():
                metadata[key] = value  # noqa: PERF403

        # Create or update the object using upsert with CID table
        cid_id = await utils.upsert_cid_and_get_id(db, ipfs_cid)
        await db.fetchrow(
            get_query("upsert_object_with_cid"),
            object_id,
            destination_bucket["bucket_id"],
            source_object_key,
            cid_id,
            file_size,
            content_type,
            created_at,
            json.dumps(metadata),
            md5_hash,
        )

        # Prepare the XML response
        root = ET.Element("CopyObjectResult")
        etag = ET.SubElement(root, "ETag")
        etag.text = md5_hash
        last_modified = ET.SubElement(root, "LastModified")
        last_modified.text = format_s3_timestamp(created_at)

        xml_response = ET.tostring(
            root,
            encoding="utf-8",
            xml_declaration=True,
        )

        return Response(
            content=xml_response,
            media_type="application/xml",
            status_code=200,
            headers={
                "ETag": f'"{md5_hash}"',
                "x-amz-ipfs-cid": ipfs_cid,
            },
        )

    except Exception as e:
        logger.exception("Error copying object")
        return create_xml_error_response(
            "InternalError",
            f"We encountered an internal error while copying the object: {str(e)}",
            status_code=500,
        )


@router.put("/{bucket_name}/{object_key:path}/", status_code=200)
@router.put("/{bucket_name}/{object_key:path}", status_code=200)
async def put_object(
    bucket_name: str,
    object_key: str,
    request: Request,
    db: dependencies.DBConnection = Depends(dependencies.get_postgres),
    ipfs_service=Depends(dependencies.get_ipfs_service),
    redis_client=Depends(dependencies.get_redis),
) -> Response:
    """
    Upload an object to a bucket using S3 protocol (PUT /{bucket_name}/{object_key}).
    Also handles setting object tags (PUT /{bucket_name}/{object_key}?tagging).
    Also handles copying objects when x-amz-copy-source header is present.

    Important: For multipart upload parts, this function defers to the multipart.upload_part handler.
    """
    # Check if this is a multipart upload part request (has both uploadId and partNumber)
    upload_id = request.query_params.get("uploadId")
    part_number = request.query_params.get("partNumber")

    if upload_id and part_number:
        # Forward multipart upload requests to the specialized handler
        return await upload_part(
            request,
            db,
        )

    if "tagging" in request.query_params:
        # If tagging is in query params, handle object tagging
        return await set_object_tags(
            bucket_name,
            object_key,
            request,
            db,
            request.state.seed_phrase,
            request.state.account.main_account,
        )

    # Check if this is a copy operation
    if request.headers.get("x-amz-copy-source"):
        # Parse the copy source in format /source-bucket/source-key
        copy_source = request.headers.get("x-amz-copy-source")
        if not copy_source.startswith("/"):
            return create_xml_error_response(
                "InvalidArgument",
                "x-amz-copy-source must start with /",
                status_code=400,
            )

        source_parts = copy_source[1:].split("/", 1)
        if len(source_parts) != 2:
            return create_xml_error_response(
                "InvalidArgument",
                "x-amz-copy-source must be in format /source-bucket/source-key",
                status_code=400,
            )
        source_bucket_name, source_object_key = source_parts

        # Get user for user-scoped bucket lookup
        user = await db.fetchrow(
            get_query("get_or_create_user_by_main_account"),
            request.state.account.main_account,
            datetime.now(UTC),
        )

        # Get the source bucket
        source_bucket = await db.fetchrow(
            get_query("get_bucket_by_name_and_owner"),
            source_bucket_name,
            user["main_account_id"],
        )

        if not source_bucket:
            return create_xml_error_response(
                "NoSuchBucket",
                f"The specified source bucket {source_bucket_name} does not exist",
                status_code=404,
                BucketName=source_bucket_name,
            )

        # Get the destination bucket (using same user as source)
        dest_bucket = await db.fetchrow(
            get_query("get_bucket_by_name_and_owner"),
            bucket_name,
            user["main_account_id"],
        )

        if not dest_bucket:
            return create_xml_error_response(
                "NoSuchBucket",
                f"The specified destination bucket {bucket_name} does not exist",
                status_code=404,
                BucketName=bucket_name,
            )
        return await _copy_object(
            source_bucket=source_bucket,
            destination_bucket=dest_bucket,
            source_object_key=source_object_key,
            request=request,
            db=db,
            ipfs_service=ipfs_service,
        )

    try:
        # Get or create user and bucket for this main account
        main_account_id = request.state.account.main_account
        await db.fetchrow(
            get_query("get_or_create_user_by_main_account"),
            main_account_id,
            datetime.now(UTC),
        )

        bucket = await db.fetchrow(
            get_query("get_bucket_by_name_and_owner"),
            bucket_name,
            main_account_id,
        )

        if not bucket:
            return create_xml_error_response(
                "NoSuchBucket",
                f"The specified bucket {bucket_name} does not exist",
                status_code=404,
                BucketName=bucket_name,
            )

        bucket_id = bucket["bucket_id"]

        # Read request body properly handling chunked encoding
        file_data = await get_request_body(request)
        file_size = len(file_data)
        content_type = request.headers.get("Content-Type", "application/octet-stream")

        # Calculate MD5 hash for ETag compatibility
        md5_hash = hashlib.md5(file_data).hexdigest()
        logger.info(f"PUT {bucket_name}/{object_key}: size={len(file_data)}, md5={md5_hash}")
        object_id = str(uuid.uuid4())

        # Only encrypt if bucket is private
        should_encrypt = not bucket["is_public"]

        part_index = 0
        redis_key = f"simple:{object_id}:part:{part_index}"

        # Store file data in Redis for the pinner to process
        await redis_client.set(redis_key, file_data)

        await enqueue_upload_request(
            payload=SimpleUploadChainRequest(
                substrate_url=config.substrate_url,
                ipfs_node=config.ipfs_store_url,
                address=request.state.account.main_account,
                subaccount=request.state.account.id,
                subaccount_seed_phrase=request.state.seed_phrase,
                bucket_name=bucket_name,
                object_key=object_key,
                should_encrypt=should_encrypt,
                object_id=object_id,
                chunk=Chunk(
                    id=part_index,
                    redis_key=redis_key,
                ),
            ),
            redis_client=redis_client,
        )

        created_at = datetime.now(UTC)

        # Extract user metadata from headers
        metadata = {}
        for key, value in request.headers.items():
            if key.lower().startswith("x-amz-meta-"):
                meta_key = key[11:]
                metadata[meta_key] = value

        # Begin a transaction to ensure atomic operation
        async with db.transaction():
            await db.fetchrow(
                get_query("upsert_object_basic"),
                object_id,
                bucket_id,
                object_key,
                content_type,
                json.dumps(metadata),
                md5_hash,
                file_size,
                created_at,
            )

        return Response(
            status_code=200,
            headers={
                "ETag": f'"{md5_hash}"',
            },
        )

    except Exception as e:
        logger.exception("Error uploading object")
        if isinstance(e, HippiusIPFSError):
            return create_xml_error_response(
                "InternalError",
                f"IPFS upload failed: {str(e)}",
                status_code=500,
            )
        if isinstance(e, HippiusSubstrateError):
            return create_xml_error_response(
                "InternalError",
                f"Blockchain publishing failed: {str(e)}",
                status_code=500,
            )

        return create_xml_error_response(
            "InternalError",
            "We encountered an internal error. Please try again.",
            status_code=500,
        )


async def _get_object(
    bucket_name: str,
    object_key: str,
    db: dependencies.DBConnection,
    main_account_id: str,
) -> asyncpg.Record:
    logger.debug(f"Getting object {bucket_name}/{object_key}")

    # Get user for user-scoped bucket lookup
    user = await db.fetchrow(
        get_query("get_or_create_user_by_main_account"),
        main_account_id,
        datetime.now(UTC),
    )

    bucket = await db.fetchrow(
        get_query("get_bucket_by_name_and_owner"),
        bucket_name,
        user["main_account_id"],
    )

    if not bucket:
        logger.info(f"Bucket not found: {bucket_name}")
        raise errors.S3Error(
            code="NoSuchBucket",
            status_code=404,
            message=f"The specified bucket {bucket_name} does not exist",
        )

    # Get object by path
    object = await db.fetchrow(
        get_query("get_object_by_path"),
        bucket["bucket_id"],
        object_key,
    )

    if not object:
        logger.info(f"Object not found: {bucket_name}/{object_key}")
        raise errors.S3Error(
            code="NoSuchKey",
            status_code=404,
            message=f"The specified key {object_key} does not exist",
        )

    logger.debug(f"Found object: {bucket_name}/{object_key}")
    return object


@router.head(
    "/{bucket_name}/{object_key:path}/",
    status_code=200,
)
@router.head(
    "/{bucket_name}/{object_key:path}",
    status_code=200,
)
async def head_object(
    bucket_name: str,
    object_key: str,
    request: Request,
    db: dependencies.DBConnection = Depends(dependencies.get_postgres),
) -> Response:
    """
    Get object metadata using S3 protocol (HEAD /{bucket_name}/{object_key}).
    Also handles getting object tags (HEAD /{bucket_name}/{object_key}?tagging).

    This endpoint is compatible with the S3 protocol used by MinIO and other S3 clients.
    This endpoint only checks if the object exists in the database and IPFS without
    downloading the entire object content.
    """
    # If tagging is in query params, handle object tags request (HEAD equivalent)
    logger.debug(f"Request query params {request.query_params}")
    if "tagging" in request.query_params:
        try:
            # Just check if the object exists, don't return the tags content for HEAD
            await _get_object(
                bucket_name,
                object_key,
                db,
                request.state.account.main_account,
            )
            return Response(status_code=200)
        except errors.S3Error as e:
            logger.info(f"S3 error in HEAD tagging request: {e.code} - {e.message}")
            return Response(status_code=e.status_code)
        except Exception as e:
            logger.exception(f"Error in HEAD tagging request: {e}")
            return Response(status_code=500)

    # Handle other query parameters similarly to GET
    # Add other query param handlers as needed, matching the GET handler's structure

    # Default HEAD behavior for regular object metadata
    try:
        result = await _get_object(
            bucket_name,
            object_key,
            db,
            main_account_id=request.state.account.main_account,
        )

        metadata = json.loads(result["metadata"])
        ipfs_cid = result["ipfs_cid"]

        headers = {
            "Content-Type": result["content_type"],
            "Content-Length": str(result["size_bytes"]),
            "ETag": f'"{result["md5_hash"]}"',
            "Last-Modified": result["created_at"].strftime("%a, %d %b %Y %H:%M:%S GMT"),
            "x-amz-ipfs-cid": ipfs_cid or "pending",
            "x-amz-object-status": result.get("status", "unknown"),
        }

        for key, value in metadata.items():
            if key != "ipfs" and not isinstance(value, dict):
                headers[f"x-amz-meta-{key}"] = str(value)

        return Response(status_code=200, headers=headers)

    except errors.S3Error as e:
        # For HEAD requests, we should return just the status code without content
        # Otherwise Minio client gets confused by XML in HEAD responses
        logger.info(f"S3 error in HEAD request: {e.code} - {e.message}")
        return Response(status_code=e.status_code)

    except Exception as e:
        logger.exception(f"Error getting object metadata: {e}")
        # For HEAD requests, just return 500 without XML body
        return Response(status_code=500)


@router.get("/{bucket_name}/{object_key:path}/", status_code=200)
@router.get("/{bucket_name}/{object_key:path}", status_code=200)
async def get_object(
    bucket_name: str,
    object_key: str,
    request: Request,
    db: dependencies.DBConnection = Depends(dependencies.get_postgres),
    ipfs_service=Depends(dependencies.get_ipfs_service),
    redis_client=Depends(dependencies.get_redis),
) -> Response:
    """
    Get an object using S3 protocol (GET /{bucket_name}/{object_key}).
    Also handles getting object tags (GET /{bucket_name}/{object_key}?tagging).

    This endpoint now uses a queuing system for downloads to handle IPFS retrieval asynchronously.
    """
    # If tagging is in query params, handle object tags request
    if "tagging" in request.query_params:
        return await get_object_tags(
            bucket_name,
            object_key,
            db,
            request.state.seed_phrase,
            request.state.account.main_account,
        )

    config = get_config()

    try:
        # Get user for user-scoped bucket lookup
        user = await db.fetchrow(
            get_query("get_or_create_user_by_main_account"),
            request.state.account.main_account,
            datetime.now(UTC),
        )

        bucket = await db.fetchrow(
            get_query("get_bucket_by_name_and_owner"),
            bucket_name,
            user["main_account_id"],
        )

<<<<<<< HEAD
        if not bucket:
            return create_xml_error_response(
                "NoSuchBucket",
                f"The specified bucket {bucket_name} does not exist",
                status_code=404,
                BucketName=bucket_name,
            )
=======
        metadata = json.loads(result["metadata"])
        ipfs_cid = result["ipfs_cid"]
        object_id = result["object_id"]
        is_multipart = result.get("multipart", False)

        logger.debug(f"Getting object {bucket_name}/{object_key} with CID: {ipfs_cid}, multipart: {is_multipart}")
>>>>>>> d530789f

        # Get object info for download
        object_info = await db.fetchrow(
            get_query("get_object_for_download"),
            bucket["bucket_id"],
            object_key,
            request.state.account.main_account,
        )

        if not object_info:
            return create_xml_error_response(
                "NoSuchKey",
                f"The specified key {object_key} does not exist",
                status_code=404,
                Key=object_key,
            )

        download_chunks = json.loads(object_info["download_chunks"])

        # Check if all chunks have CIDs - if not, object is still being processed
        if not download_chunks:
            return create_xml_error_response(
                "ServiceUnavailable",
                "Object publish is in progress. Please retry shortly.",
                status_code=503,
            )

        # Check if any chunk is missing a CID (still being processed)
        missing_cids = [chunk for chunk in download_chunks if not chunk.get("cid")]
        if missing_cids:
            return create_xml_error_response(
                "ServiceUnavailable",
                "Object publish is in progress. Please retry shortly.",
                status_code=503,
            )

        # Create ChunkToDownload objects with redis keys
        chunks = []
        request_uuid = str(uuid.uuid4())
        for chunk_info in download_chunks:
            redis_key = f"downloaded:{object_key}:{chunk_info['part_number']}:{request_uuid}"
            chunks.append(
                ChunkToDownload(
                    cid=chunk_info["cid"],
                    part_id=chunk_info["part_number"],
                    redis_key=redis_key,
                )
<<<<<<< HEAD
=======
                file_data += chunk_data

            logger.debug(f"Reconstructed multipart file: {len(file_data)} bytes from {len(chunks)} chunks")
        else:
            # Simple object - require CID to be available; if missing, return 503 PendingUpload
            if not ipfs_cid:
                return create_xml_error_response(
                    "ServiceUnavailable",
                    "Object publish is in progress. Please retry shortly.",
                    status_code=503,
                )
            file_data = await ipfs_service.download_file(
                cid=ipfs_cid,
                subaccount_id=request.state.account.main_account,
                bucket_name=bucket_name,
                decrypt=is_encrypted,
            )
            logger.debug(f"Downloaded {len(file_data)} bytes from IPFS CID: {ipfs_cid}")

        # Handle HTTP Range requests for partial content
        range_header = request.headers.get("range")
        if range_header:
            return _handle_range_request(
                file_data,
                range_header,
                dict(result),
                metadata,
                object_key,
                ipfs_cid,
>>>>>>> d530789f
            )

        # Create download request
        download_request = DownloadChainRequest(
            request_id=request_uuid,
            object_id=str(object_info["object_id"]),
            object_key=object_info["object_key"],
            bucket_name=object_info["bucket_name"],
            address=request.state.account.main_account,
            subaccount=request.state.account.id,
            subaccount_seed_phrase=request.state.seed_phrase,
            substrate_url=config.substrate_url,
            ipfs_node=config.ipfs_store_url,
            should_decrypt=object_info["should_decrypt"],
            size=object_info["size_bytes"],
            multipart=object_info["multipart"],
            chunks=chunks,
        )

        # Enqueue download request
        await enqueue_download_request(download_request, request.app.state.redis_client)
        logger.info(f"Enqueued download request for {bucket_name}/{object_key}")

        # Create streaming generator
        async def generate_chunks():
            """Stream downloaded chunks as they become available in Redis."""
            for chunk in chunks:
                # Wait for chunk to appear in Redis with 60s timeout
                timeout = 60
                chunk_data = None

                for _ in range(timeout):
                    chunk_data = await request.app.state.redis_client.get(chunk.redis_key)
                    if chunk_data:
                        logger.debug(f"Got chunk {chunk.part_id} from Redis")
                        break
                    await asyncio.sleep(1)

                if not chunk_data:
                    logger.error(f"Timeout waiting for chunk {chunk.part_id}")
                    # For streaming responses, we can't easily convert to XML error
                    # Instead, we'll raise a RuntimeError that will be handled by FastAPI
                    raise RuntimeError(f"Timeout waiting for chunk {chunk.part_id} to download")

                # Clean up Redis key after consuming
                await request.app.state.redis_client.delete(chunk.redis_key)
                yield chunk_data

        # Get object metadata for headers
        object_result = await _get_object(
            bucket_name,
            object_key,
            db,
            request.state.account.main_account,
        )

        metadata = json.loads(object_result["metadata"])
        headers = {
            "Content-Type": object_result["content_type"],
            "ETag": f'"{object_result["md5_hash"]}"',
            "Last-Modified": object_result["created_at"].strftime("%a, %d %b %Y %H:%M:%S GMT"),
            "Content-Disposition": f'inline; filename="{object_key.split("/")[-1]}"',
            "Accept-Ranges": "bytes",
        }

        for key, value in metadata.items():
            if key != "ipfs" and not isinstance(value, dict):
                headers[f"x-amz-meta-{key}"] = str(value)

        return StreamingResponse(
            generate_chunks(),
            media_type=object_result["content_type"],
            headers=headers,
        )

    except errors.S3Error as e:
        logger.exception(f"S3 Error getting object {bucket_name}/{object_key}: {e.message}")
        return create_xml_error_response(
            e.code,
            e.message,
            status_code=e.status_code,
        )

    except Exception as e:
        logger.exception(f"Error getting object {bucket_name}/{object_key}: {e}")
        return create_xml_error_response(
            "InternalError",
            f"We encountered an internal error: {str(e)}. Please try again.",
            status_code=500,
        )


@router.delete("/{bucket_name}/{object_key:path}/", status_code=204)
@router.delete("/{bucket_name}/{object_key:path}", status_code=204)
async def delete_object(
    bucket_name: str,
    object_key: str,
    request: Request,
    db: dependencies.DBConnection = Depends(dependencies.get_postgres),
    redis_client=Depends(dependencies.get_redis),
) -> Response:
    """
    Delete an object using S3 protocol (DELETE /{bucket_name}/{object_key}).
    Also handles deleting object tags (DELETE /{bucket_name}/{object_key}?tagging).

    This endpoint is compatible with the S3 protocol used by MinIO and other S3 clients.
    """
    # If tagging is in query params, handle deleting object tags
    if "tagging" in request.query_params:
        return await delete_object_tags(
            bucket_name,
            object_key,
            db,
            request.state.seed_phrase,
            request.state.account.main_account,
        )

    try:
        # Get user for user-scoped bucket lookup
        user = await db.fetchrow(
            get_query("get_or_create_user_by_main_account"),
            request.state.account.main_account,
            datetime.now(UTC),
        )

        bucket = await db.fetchrow(
            get_query("get_bucket_by_name_and_owner"),
            bucket_name,
            user["main_account_id"],
        )

        if not bucket:
            # For S3 compatibility, return an XML error response
            return create_xml_error_response(
                "NoSuchBucket",
                f"The specified bucket {bucket_name} does not exist",
                status_code=404,
                BucketName=bucket_name,
            )

        bucket_id = bucket["bucket_id"]
        result = await db.fetchrow(
            get_query("get_object_by_path"),
            bucket_id,
            object_key,
        )

        if not result:
            # S3 returns 204 even if the object doesn't exist, so no error here
            return Response(status_code=204)

        # Use the user already retrieved above

        if not user:
            logger.warning(f"User not found when trying to delete object {object_key}")
            return create_xml_error_response(
                "AccessDenied",
                f"You do not have permission to delete object {object_key}",
                status_code=403,
                Key=object_key,
            )

        # Delete the object and check if user has permission
        deleted_object = await db.fetchrow(
            get_query("delete_object"),
            bucket_id,
            object_key,
            user["main_account_id"],  # Add user_id parameter for permission check
        )

        if not deleted_object:
            logger.warning(f"User {user['user_id']} tried to delete object {object_key} without permission")
            return create_xml_error_response(
                "AccessDenied",
                f"You do not have permission to delete object {object_key}",
                status_code=403,
                Key=object_key,
            )

        await enqueue_unpin_request(
            payload=UnpinChainRequest(
                substrate_url=config.substrate_url,
                ipfs_node=config.ipfs_store_url,
                address=request.state.account.main_account,
                subaccount=request.state.account.id,
                subaccount_seed_phrase=request.state.seed_phrase,
                bucket_name=bucket_name,
                object_key=object_key,
                should_encrypt=not bucket["is_public"],
                cid=result.get("ipfs_cid") or "",
                object_id=str(deleted_object["object_id"]),
            ),
            redis_client=redis_client,
        )
        logger.info(f"Enqueued unpin request for deleted object {object_key}")

        return Response(
            status_code=204,
        )

    except Exception:
        logger.exception("Error deleting object")
        return create_xml_error_response(
            "InternalError",
            "We encountered an internal error. Please try again.",
            status_code=500,
        )


async def set_bucket_policy(
    bucket_name: str,
    request: Request,
    db: dependencies.DBConnection,
) -> Response:
    """
    Set bucket policy to make bucket public (PUT /{bucket_name}?policy).

    This allows transitioning a private bucket to public (one-way only).
    Validates that bucket is empty and not already public.
    """
    try:
        main_account_id = request.state.account.main_account

        # Get bucket for this main account
        bucket = await db.fetchrow(
            get_query("get_bucket_by_name_and_owner"),
            bucket_name,
            main_account_id,
        )

        if not bucket:
            return create_xml_error_response(
                "NoSuchBucket",
                f"The specified bucket {bucket_name} does not exist",
                status_code=404,
                BucketName=bucket_name,
            )

        # Check if bucket is already public
        if bucket["is_public"]:
            return create_xml_error_response(
                "PolicyAlreadyExists",
                "The bucket policy already exists and bucket is public",
                status_code=409,
                BucketName=bucket_name,
            )

        # Check if bucket has objects
        if not await bucket_is_empty(bucket["bucket_id"], db):
            return create_xml_error_response(
                "BucketNotEmpty",
                "Cannot make bucket public: bucket contains objects",
                status_code=409,
                BucketName=bucket_name,
            )

        # Parse and validate policy
        policy_data = await get_request_body(request)
        if not policy_data:
            return create_xml_error_response(
                "MalformedPolicy",
                "Policy document is empty",
                status_code=400,
            )

        try:
            policy_json = json.loads(policy_data.decode("utf-8"))
        except json.JSONDecodeError:
            return create_xml_error_response(
                "MalformedPolicy",
                "Policy document is not valid JSON",
                status_code=400,
            )

        # Validate it's a public read policy
        if not await validate_public_policy(policy_json, bucket_name):
            return create_xml_error_response(
                "InvalidPolicyDocument",
                "Policy document is invalid or not a public read policy",
                status_code=400,
            )

        # Update bucket to public
        await db.fetchrow(
            "UPDATE buckets SET is_public = TRUE WHERE bucket_id = $1",
            bucket["bucket_id"],
        )

        logger.info(f"Bucket '{bucket_name}' set to public via policy")
        return Response(status_code=204)

    except Exception as e:
        logger.exception(f"Error setting bucket policy: {e}")
        return create_xml_error_response(
            "InternalError",
            "We encountered an internal error. Please try again.",
            status_code=500,
        )


async def get_bucket_policy(
    bucket_name: str,
    db: dependencies.DBConnection,
    main_account_id: str,
) -> Response:
    """
    Get bucket policy (GET /{bucket_name}?policy).

    Returns the policy for public buckets, or error for private buckets.
    """
    try:
        # Get bucket for this main account
        bucket = await db.fetchrow(
            get_query("get_bucket_by_name_and_owner"),
            bucket_name,
            main_account_id,
        )

        if not bucket:
            return create_xml_error_response(
                "NoSuchBucket",
                f"The specified bucket {bucket_name} does not exist",
                status_code=404,
                BucketName=bucket_name,
            )

        # If bucket is not public, no policy exists
        if not bucket["is_public"]:
            return create_xml_error_response(
                "NoSuchBucketPolicy",
                "The bucket policy does not exist",
                status_code=404,
                BucketName=bucket_name,
            )

        # Return standard public read policy
        policy = {
            "Version": "2012-10-17",
            "Statement": [
                {
                    "Effect": "Allow",
                    "Principal": "*",
                    "Action": ["s3:GetObject"],
                    "Resource": [f"arn:aws:s3:::{bucket_name}/*"],
                }
            ],
        }

        return Response(
            content=json.dumps(policy, indent=2),
            media_type="application/json",
            status_code=200,
        )

    except Exception as e:
        logger.exception(f"Error getting bucket policy: {e}")
        return create_xml_error_response(
            "InternalError",
            "We encountered an internal error. Please try again.",
            status_code=500,
        )


async def validate_public_policy(policy: dict, bucket_name: str) -> bool:
    """
    Validate that the policy is a valid public read policy.

    Checks for standard S3 public read policy structure.
    """
    try:
        # Check required fields
        if policy.get("Version") != "2012-10-17":
            return False

        statements = policy.get("Statement", [])
        if not statements or not isinstance(statements, list):
            return False

        # Check for at least one public read statement
        for statement in statements:
            if (
                statement.get("Effect") == "Allow"
                and statement.get("Principal") == "*"
                and "s3:GetObject" in statement.get("Action", [])
            ):
                resources = statement.get("Resource", [])
                expected_resource = f"arn:aws:s3:::{bucket_name}/*"

                if expected_resource in resources:
                    return True

        return False

    except Exception:
        logger.exception("Error validating policy")
        return False


async def bucket_is_empty(bucket_id: str, db: dependencies.DBConnection) -> bool:
    """
    Check if bucket contains any objects.
    """
    try:
        result = await db.fetchval(
            "SELECT COUNT(*) FROM objects WHERE bucket_id = $1",
            bucket_id,
        )
        return result == 0

    except Exception:
        logger.exception("Error checking if bucket is empty")
        return False<|MERGE_RESOLUTION|>--- conflicted
+++ resolved
@@ -5,9 +5,13 @@
 import json
 import logging
 import os
+import re
 import uuid
 from datetime import UTC
 from datetime import datetime
+from typing import Dict
+from typing import List
+from typing import Tuple
 
 import asyncpg
 import fastapi
@@ -136,6 +140,99 @@
             content=f"Range not satisfiable: {range_header}",
             headers={"Content-Range": f"bytes */{file_size}"},
         )
+
+
+def parse_range_header(range_header: str, total_size: int) -> Tuple[int, int]:
+    """Parse Range header and return start and end bytes."""
+    # Support both "bytes=start-end" and "bytes=start-" (open-ended)
+    range_match = re.match(r"bytes=(\d+)-(\d*)", range_header.lower())
+    if not range_match:
+        raise ValueError(f"Invalid range format: {range_header}")
+
+    start = int(range_match.group(1))
+    end_str = range_match.group(2)
+
+    # Open-ended range: "bytes=start-" means from start to end of file
+    end = int(end_str) if end_str else total_size - 1
+
+    return start, end
+
+
+def calculate_chunks_for_range(start_byte: int, end_byte: int, parts_info: List[Dict]) -> List[int]:
+    """Calculate which parts contain the requested byte range."""
+    needed_parts = []
+    current_offset = 0
+
+    for part in parts_info:
+        part_start = current_offset
+        part_end = current_offset + part["size_bytes"] - 1
+
+        # Check if this part overlaps with requested range
+        if part_end >= start_byte and part_start <= end_byte:
+            needed_parts.append(part["part_number"])
+
+        current_offset += part["size_bytes"]
+
+        # Stop if we've passed the end of requested range
+        if part_start > end_byte:
+            break
+
+    return needed_parts
+
+
+def extract_range_from_chunks(
+    chunks_data: List[bytes], start_byte: int, end_byte: int, parts_info: List[Dict], needed_parts: List[int]
+) -> bytes:
+    """Extract the specific byte range from downloaded chunks."""
+    current_offset = 0
+    range_data = b""
+    chunk_idx = 0
+
+    logger.debug(f"Starting range extraction: {start_byte}-{end_byte}")
+
+    for part in parts_info:
+        part_start = current_offset
+        part_end = current_offset + part["size_bytes"] - 1
+
+        logger.debug(
+            f"Processing part {part['part_number']}: offset {part_start}-{part_end}, size {part['size_bytes']}"
+        )
+
+        if part["part_number"] in needed_parts:
+            chunk_data = chunks_data[chunk_idx]
+
+            # Calculate precise slice boundaries within this chunk
+            # slice_start: where to start reading within this chunk (0-based)
+            slice_start = max(0, start_byte - part_start)
+            # slice_end: where to stop reading within this chunk (exclusive, for slicing)
+            slice_end = min(part["size_bytes"], end_byte - part_start + 1)
+
+            logger.debug(
+                f"Part {part['part_number']}: slice_start={slice_start}, slice_end={slice_end}, chunk_len={len(chunk_data)}"
+            )
+
+            # Extract the slice and add to range data
+            chunk_slice = chunk_data[slice_start:slice_end]
+            logger.debug(f"Part {part['part_number']}: extracted {len(chunk_slice)} bytes")
+            range_data += chunk_slice
+            chunk_idx += 1
+
+        current_offset += part["size_bytes"]
+
+        # Stop if we've passed the end of requested range
+        if current_offset > end_byte:
+            break
+
+    # Verify we extracted exactly the right amount
+    expected_length = end_byte - start_byte + 1
+    if len(range_data) != expected_length:
+        logger.error(f"Range extraction mismatch: got {len(range_data)} bytes, expected {expected_length}")
+        logger.error(
+            f"Range: {start_byte}-{end_byte}, Parts info: {[(p['part_number'], p['size_bytes']) for p in parts_info]}"
+        )
+        logger.error(f"Needed parts: {needed_parts}, Chunks data lengths: {[len(c) for c in chunks_data]}")
+
+    return range_data
 
 
 config = get_config()
@@ -1781,6 +1878,71 @@
     return object
 
 
+async def _get_object_with_permissions(
+    bucket_name: str,
+    object_key: str,
+    db: dependencies.DBConnection,
+    main_account_id: str,
+) -> asyncpg.Record:
+    """Get object with proper permission checks for both public and private buckets."""
+    logger.debug(f"Getting object with permissions {bucket_name}/{object_key}")
+
+    # Get user for user-scoped bucket lookup
+    user = await db.fetchrow(
+        get_query("get_or_create_user_by_main_account"),
+        main_account_id,
+        datetime.now(UTC),
+    )
+
+    # First check if bucket exists and get its permissions
+    bucket = await db.fetchrow(
+        get_query("get_bucket_by_name"),
+        bucket_name,
+    )
+
+    if not bucket:
+        logger.info(f"Bucket not found: {bucket_name}")
+        raise errors.S3Error(
+            code="NoSuchBucket",
+            status_code=404,
+            message=f"The specified bucket {bucket_name} does not exist",
+        )
+
+    # Check if user has access to this bucket (either owner or bucket is public)
+    if not bucket["is_public"]:
+        # Private bucket - check ownership
+        owner_bucket = await db.fetchrow(
+            get_query("get_bucket_by_name_and_owner"),
+            bucket_name,
+            user["main_account_id"],
+        )
+        if not owner_bucket:
+            logger.info(f"Access denied to private bucket: {bucket_name}")
+            raise errors.S3Error(
+                code="NoSuchBucket",
+                status_code=404,
+                message=f"The specified bucket {bucket_name} does not exist",
+            )
+
+    # Get object by path
+    object = await db.fetchrow(
+        get_query("get_object_by_path"),
+        bucket["bucket_id"],
+        object_key,
+    )
+
+    if not object:
+        logger.info(f"Object not found: {bucket_name}/{object_key}")
+        raise errors.S3Error(
+            code="NoSuchKey",
+            status_code=404,
+            message=f"The specified key {object_key} does not exist",
+        )
+
+    logger.debug(f"Found object with permissions: {bucket_name}/{object_key}")
+    return object
+
+
 @router.head(
     "/{bucket_name}/{object_key:path}/",
     status_code=200,
@@ -1808,7 +1970,7 @@
     if "tagging" in request.query_params:
         try:
             # Just check if the object exists, don't return the tags content for HEAD
-            await _get_object(
+            await _get_object_with_permissions(
                 bucket_name,
                 object_key,
                 db,
@@ -1827,7 +1989,7 @@
 
     # Default HEAD behavior for regular object metadata
     try:
-        result = await _get_object(
+        result = await _get_object_with_permissions(
             bucket_name,
             object_key,
             db,
@@ -1836,6 +1998,16 @@
 
         metadata = json.loads(result["metadata"])
         ipfs_cid = result["ipfs_cid"]
+
+        # Check object status and return 202 if still processing
+        object_status = result.get("status", "unknown")
+        if object_status in ["pending", "pinning"]:
+            retry_after = "60" if result.get("multipart") else "30"
+            headers = {
+                "Retry-After": retry_after,
+                "x-amz-object-status": object_status,
+            }
+            return Response(status_code=202, headers=headers)
 
         headers = {
             "Content-Type": result["content_type"],
@@ -1843,7 +2015,7 @@
             "ETag": f'"{result["md5_hash"]}"',
             "Last-Modified": result["created_at"].strftime("%a, %d %b %Y %H:%M:%S GMT"),
             "x-amz-ipfs-cid": ipfs_cid or "pending",
-            "x-amz-object-status": result.get("status", "unknown"),
+            "x-amz-object-status": object_status,
         }
 
         for key, value in metadata.items():
@@ -1890,43 +2062,22 @@
             request.state.account.main_account,
         )
 
-    config = get_config()
+    # Check for Range header - handle partial content requests
+    range_header = request.headers.get("Range") or request.headers.get("range")
 
     try:
-        # Get user for user-scoped bucket lookup
-        user = await db.fetchrow(
+        # Get user for user-scoped bucket lookup (creates user if not exists)
+        await db.fetchrow(
             get_query("get_or_create_user_by_main_account"),
             request.state.account.main_account,
             datetime.now(UTC),
         )
 
-        bucket = await db.fetchrow(
-            get_query("get_bucket_by_name_and_owner"),
+        # Get object info for download with permission checks
+        # This query handles both public buckets (accessible by anyone) and private buckets (owner only)
+        object_info = await db.fetchrow(
+            get_query("get_object_for_download_with_permissions"),
             bucket_name,
-            user["main_account_id"],
-        )
-
-<<<<<<< HEAD
-        if not bucket:
-            return create_xml_error_response(
-                "NoSuchBucket",
-                f"The specified bucket {bucket_name} does not exist",
-                status_code=404,
-                BucketName=bucket_name,
-            )
-=======
-        metadata = json.loads(result["metadata"])
-        ipfs_cid = result["ipfs_cid"]
-        object_id = result["object_id"]
-        is_multipart = result.get("multipart", False)
-
-        logger.debug(f"Getting object {bucket_name}/{object_key} with CID: {ipfs_cid}, multipart: {is_multipart}")
->>>>>>> d530789f
-
-        # Get object info for download
-        object_info = await db.fetchrow(
-            get_query("get_object_for_download"),
-            bucket["bucket_id"],
             object_key,
             request.state.account.main_account,
         )
@@ -1934,7 +2085,7 @@
         if not object_info:
             return create_xml_error_response(
                 "NoSuchKey",
-                f"The specified key {object_key} does not exist",
+                f"The specified key {object_key} does not exist or you don't have permission to access it",
                 status_code=404,
                 Key=object_key,
             )
@@ -1958,10 +2109,23 @@
                 status_code=503,
             )
 
+        # Handle range requests by calculating needed chunks
+        if range_header:
+            start_byte, end_byte = parse_range_header(range_header, object_info["size_bytes"])
+            needed_parts = calculate_chunks_for_range(start_byte, end_byte, download_chunks)
+            filtered_chunks = [chunk for chunk in download_chunks if chunk["part_number"] in needed_parts]
+        else:
+            filtered_chunks = download_chunks
+            start_byte = end_byte = None
+
         # Create ChunkToDownload objects with redis keys
+        # Use deterministic request ID so multiple requests for same object reuse same download
+        request_uuid = f"{object_info['object_id']}_{request.state.account.main_account}"
+        if range_header:
+            request_uuid += f"_{start_byte}_{end_byte}"  # Make range requests unique
+
         chunks = []
-        request_uuid = str(uuid.uuid4())
-        for chunk_info in download_chunks:
+        for chunk_info in filtered_chunks:
             redis_key = f"downloaded:{object_key}:{chunk_info['part_number']}:{request_uuid}"
             chunks.append(
                 ChunkToDownload(
@@ -1969,41 +2133,10 @@
                     part_id=chunk_info["part_number"],
                     redis_key=redis_key,
                 )
-<<<<<<< HEAD
-=======
-                file_data += chunk_data
-
-            logger.debug(f"Reconstructed multipart file: {len(file_data)} bytes from {len(chunks)} chunks")
-        else:
-            # Simple object - require CID to be available; if missing, return 503 PendingUpload
-            if not ipfs_cid:
-                return create_xml_error_response(
-                    "ServiceUnavailable",
-                    "Object publish is in progress. Please retry shortly.",
-                    status_code=503,
-                )
-            file_data = await ipfs_service.download_file(
-                cid=ipfs_cid,
-                subaccount_id=request.state.account.main_account,
-                bucket_name=bucket_name,
-                decrypt=is_encrypted,
-            )
-            logger.debug(f"Downloaded {len(file_data)} bytes from IPFS CID: {ipfs_cid}")
-
-        # Handle HTTP Range requests for partial content
-        range_header = request.headers.get("range")
-        if range_header:
-            return _handle_range_request(
-                file_data,
-                range_header,
-                dict(result),
-                metadata,
-                object_key,
-                ipfs_cid,
->>>>>>> d530789f
             )
 
         # Create download request
+        config = get_config()
         download_request = DownloadChainRequest(
             request_id=request_uuid,
             object_id=str(object_info["object_id"]),
@@ -2020,15 +2153,73 @@
             chunks=chunks,
         )
 
-        # Enqueue download request
-        await enqueue_download_request(download_request, request.app.state.redis_client)
-        logger.info(f"Enqueued download request for {bucket_name}/{object_key}")
-
-        # Create streaming generator
+        # Check if download is already in progress using a Redis flag
+        download_flag_key = f"download_in_progress:{request_uuid}"
+
+        # Try to set the flag atomically (NX = only set if not exists, EX = expiration in seconds)
+        flag_set = await request.app.state.redis_client.set(download_flag_key, "1", nx=True, ex=300)  # 5 min expiry
+
+        if flag_set:
+            # We successfully set the flag, so we're the first request - enqueue the download
+            await enqueue_download_request(download_request, request.app.state.redis_client)
+            logger.info(f"Enqueued download request for {bucket_name}/{object_key}")
+        else:
+            logger.info(f"Download already in progress for {bucket_name}/{object_key}, reusing existing request")
+
+        # Handle range vs full download
+        if range_header and start_byte is not None and end_byte is not None:
+            # For range requests, download all chunks first then extract range
+            async def generate_range():
+                """Download chunks and extract specific byte range."""
+                chunks_data = []
+
+                # Download all needed chunks
+                for chunk in chunks:
+                    timeout = 60
+                    chunk_data = None
+
+                    for _ in range(timeout):
+                        chunk_data = await request.app.state.redis_client.get(chunk.redis_key)
+                        if chunk_data:
+                            logger.debug(f"Got chunk {chunk.part_id} from Redis")
+                            break
+                        await asyncio.sleep(1)
+
+                    if not chunk_data:
+                        raise RuntimeError(f"Timeout waiting for chunk {chunk.part_id} to download")
+
+                    chunks_data.append(chunk_data)
+
+                # Extract the specific range from chunks
+                logger.debug(f"Extracting range {start_byte}-{end_byte} from {len(filtered_chunks)} chunks")
+                range_data = extract_range_from_chunks(chunks_data, start_byte, end_byte, download_chunks, needed_parts)
+                logger.debug(f"Extracted {len(range_data)} bytes for range {start_byte}-{end_byte}")
+
+                # Yield the range data in smaller chunks to avoid streaming issues
+                chunk_size = 64 * 1024  # 64KB chunks
+                for i in range(0, len(range_data), chunk_size):
+                    yield range_data[i : i + chunk_size]
+
+            # Range request headers
+            content_length = end_byte - start_byte + 1
+            headers = {
+                "Content-Type": object_info["content_type"],
+                "Content-Range": f"bytes {start_byte}-{end_byte}/{object_info['size_bytes']}",
+                "Content-Length": str(content_length),
+                "Accept-Ranges": "bytes",
+            }
+
+            return StreamingResponse(
+                generate_range(),
+                status_code=206,
+                media_type=object_info["content_type"],
+                headers=headers,
+            )
+
+        # Full file download
         async def generate_chunks():
             """Stream downloaded chunks as they become available in Redis."""
             for chunk in chunks:
-                # Wait for chunk to appear in Redis with 60s timeout
                 timeout = 60
                 chunk_data = None
 
@@ -2040,39 +2231,21 @@
                     await asyncio.sleep(1)
 
                 if not chunk_data:
-                    logger.error(f"Timeout waiting for chunk {chunk.part_id}")
-                    # For streaming responses, we can't easily convert to XML error
-                    # Instead, we'll raise a RuntimeError that will be handled by FastAPI
                     raise RuntimeError(f"Timeout waiting for chunk {chunk.part_id} to download")
 
-                # Clean up Redis key after consuming
-                await request.app.state.redis_client.delete(chunk.redis_key)
                 yield chunk_data
 
-        # Get object metadata for headers
-        object_result = await _get_object(
-            bucket_name,
-            object_key,
-            db,
-            request.state.account.main_account,
-        )
-
-        metadata = json.loads(object_result["metadata"])
+        # Full file headers
         headers = {
-            "Content-Type": object_result["content_type"],
-            "ETag": f'"{object_result["md5_hash"]}"',
-            "Last-Modified": object_result["created_at"].strftime("%a, %d %b %Y %H:%M:%S GMT"),
+            "Content-Type": object_info["content_type"],
+            "Content-Length": str(object_info["size_bytes"]),
             "Content-Disposition": f'inline; filename="{object_key.split("/")[-1]}"',
             "Accept-Ranges": "bytes",
         }
 
-        for key, value in metadata.items():
-            if key != "ipfs" and not isinstance(value, dict):
-                headers[f"x-amz-meta-{key}"] = str(value)
-
         return StreamingResponse(
             generate_chunks(),
-            media_type=object_result["content_type"],
+            media_type=object_info["content_type"],
             headers=headers,
         )
 
