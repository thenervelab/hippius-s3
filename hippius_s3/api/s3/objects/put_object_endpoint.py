from __future__ import annotations

import hashlib
import logging
import uuid
from datetime import datetime
from datetime import timezone
from typing import Any
from typing import AsyncIterator

from fastapi import Request
from fastapi import Response
from opentelemetry import trace

from hippius_s3 import utils
from hippius_s3.api.middlewares.tracing import set_span_attributes
from hippius_s3.api.s3 import errors
from hippius_s3.api.s3.extensions.append import handle_append
from hippius_s3.config import get_config
from hippius_s3.monitoring import get_metrics_collector
from hippius_s3.utils import get_query
from hippius_s3.writer.object_writer import ObjectWriter
from hippius_s3.writer.queue import enqueue_upload as writer_enqueue_upload


logger = logging.getLogger(__name__)
config = get_config()
tracer = trace.get_tracer(__name__)


async def handle_put_object(
    bucket_name: str,
    object_key: str,
    request: Request,
    db: Any,
    redis_client: Any,
) -> Response:
    try:
        # Get or create user and bucket for this main account
        main_account_id = request.state.account.main_account

        with tracer.start_as_current_span(
            "put_object.get_or_create_user", attributes={"main_account_id": main_account_id}
        ):
            await db.fetchrow(
                get_query("get_or_create_user_by_main_account"),
                main_account_id,
                datetime.now(timezone.utc),
            )

        with tracer.start_as_current_span("put_object.get_bucket", attributes={"bucket_name": bucket_name}):
            bucket = await db.fetchrow(
                get_query("get_bucket_by_name_and_owner"),
                bucket_name,
                main_account_id,
            )

        if not bucket:
            return errors.s3_error_response(
                "NoSuchBucket",
                f"The specified bucket {bucket_name} does not exist",
                status_code=404,
                BucketName=bucket_name,
            )

        bucket_id = bucket["bucket_id"]

        # Read request body properly handling chunked encoding
        with tracer.start_as_current_span("put_object.read_request_body") as span:
            incoming_bytes = await utils.get_request_body(request)
            set_span_attributes(span, {"body_size_bytes": len(incoming_bytes)})
        content_type = request.headers.get("Content-Type", "application/octet-stream")

        # Detect S4 append semantics via metadata
        meta_append = request.headers.get("x-amz-meta-append", "").lower() == "true"
        if meta_append:
            return await handle_append(
                request,
                db,
                redis_client,
                bucket=bucket,
                bucket_id=bucket_id,
                bucket_name=bucket_name,
                object_key=object_key,
                incoming_bytes=incoming_bytes,
            )

        # Regular non-append PutObject path
        file_data = incoming_bytes
        file_size = len(file_data)
        md5_hash = hashlib.md5(file_data).hexdigest()
        logger.info(f"PUT {bucket_name}/{object_key}: size={len(file_data)}, md5={md5_hash}")

        metadata: dict[str, Any] = {}
        for key, value in request.headers.items():
            if key.lower().startswith("x-amz-meta-"):
                meta_key = key[11:]
                # Do not persist append control metadata as user metadata
                if meta_key not in {"append", "append-id", "append-if-version"}:
                    metadata[meta_key] = value

        # Capture previous object (to clean up multipart parts if overwriting)
        with tracer.start_as_current_span("put_object.check_existing_object") as span:
            prev = await db.fetchrow(
                get_query("get_object_by_path"),
                bucket_id,
                object_key,
            )
            set_span_attributes(span, {"is_overwrite": prev is not None})

        # Generate object_id or reuse existing one
        if prev:
            object_id = str(prev["object_id"])
            logger.debug(f"Reusing existing object_id {object_id} for overwrite")
        else:
            object_id = str(uuid.uuid4())

        async with db.transaction():
            # Use ObjectWriter streaming upsert/write (single-part)
            with tracer.start_as_current_span(
                "put_object.stream_and_upsert",
                attributes={
                    "object_id": object_id,
                    "has_object_id": True,
                    "file_size_bytes": file_size,
                    "content_type": content_type,
                    "storage_version": int(getattr(config, "target_storage_version", 3)),
                },
            ) as span:
                writer = ObjectWriter(db=db, redis_client=redis_client)

                async def _iter_once() -> AsyncIterator[bytes]:
                    yield file_data

                put_res = await writer.put_simple_stream_full(
                    bucket_id=bucket_id,
                    bucket_name=bucket_name,
                    object_id=object_id,
                    object_key=object_key,
                    account_address=request.state.account.main_account,
                    content_type=content_type,
                    metadata=metadata,
                    storage_version=int(getattr(config, "target_storage_version", 3)),
                    body_iter=_iter_once(),
                )

                set_span_attributes(
                    span,
                    {
                        "upload_id": put_res.upload_id,
                        "has_upload_id": True,
                        "etag": put_res.etag,
                        "returned_size_bytes": put_res.size_bytes,
                    },
                )

            # Fetch current version to enqueue background publish
            with tracer.start_as_current_span(
                "put_object.fetch_current_version",
                attributes={"object_id": object_id, "has_object_id": True},
            ) as span:
                object_row = await db.fetchrow(
                    get_query("get_object_by_path"),
                    bucket_id,
                    object_key,
                )
                current_object_version = int(object_row["object_version"] or 1) if object_row else 1
                set_span_attributes(span, {"current_object_version": current_object_version})

        # Only enqueue after DB state is persisted; use writer queue helper
        with tracer.start_as_current_span(
            "put_object.enqueue_upload",
            attributes={"upload_id": str(put_res.upload_id), "has_upload_id": True},
        ):
            await writer_enqueue_upload(
<<<<<<< HEAD
                redis_client=redis_client,
                address=request.state.account.main_account,
                subaccount_seed_phrase=request.state.seed_phrase,
                subaccount=request.state.account.main_account,
=======
                address=request.state.account.main_account,
>>>>>>> ec47a67e
                bucket_name=bucket_name,
                object_key=object_key,
                object_id=object_id,
                object_version=int(current_object_version),
                upload_id=str(put_res.upload_id),
                chunk_ids=[1],
<<<<<<< HEAD
                substrate_url=config.substrate_url,
                ipfs_node=config.ipfs_store_url,
=======
>>>>>>> ec47a67e
            )

        get_metrics_collector().record_s3_operation(
            operation="put_object",
            bucket_name=bucket_name,
            main_account=main_account_id,
            subaccount_id=request.state.account.id,
            success=True,
        )
        get_metrics_collector().record_data_transfer(
            operation="put_object",
            bytes_transferred=file_size,
            bucket_name=bucket_name,
            main_account=main_account_id,
            subaccount_id=request.state.account.id,
        )

        # New or overwrite base object: expose append-version so clients can start append flow without HEAD
        return Response(
            status_code=200,
            headers={
                "ETag": f'"{put_res.etag}"',
                "x-amz-meta-append-version": "0",
            },
        )

    except Exception as e:
        logger.exception(f"Error uploading object: {e}")
        get_metrics_collector().record_error(
            error_type="internal_error",
            operation="put_object",
            bucket_name=bucket_name,
            main_account=getattr(request.state, "account", None) and request.state.account.main_account,
        )
        return errors.s3_error_response(
            "InternalError",
            "We encountered an internal error. Please try again.",
            status_code=500,
        )<|MERGE_RESOLUTION|>--- conflicted
+++ resolved
@@ -173,25 +173,13 @@
             attributes={"upload_id": str(put_res.upload_id), "has_upload_id": True},
         ):
             await writer_enqueue_upload(
-<<<<<<< HEAD
-                redis_client=redis_client,
                 address=request.state.account.main_account,
-                subaccount_seed_phrase=request.state.seed_phrase,
-                subaccount=request.state.account.main_account,
-=======
-                address=request.state.account.main_account,
->>>>>>> ec47a67e
                 bucket_name=bucket_name,
                 object_key=object_key,
                 object_id=object_id,
                 object_version=int(current_object_version),
                 upload_id=str(put_res.upload_id),
                 chunk_ids=[1],
-<<<<<<< HEAD
-                substrate_url=config.substrate_url,
-                ipfs_node=config.ipfs_store_url,
-=======
->>>>>>> ec47a67e
             )
 
         get_metrics_collector().record_s3_operation(
