from __future__ import annotations

import hashlib
import logging
import uuid
from datetime import datetime
from datetime import timezone
from typing import Any
from typing import AsyncIterator

from fastapi import Request
from fastapi import Response
from opentelemetry import trace

from hippius_s3 import utils
from hippius_s3.api.s3 import errors
from hippius_s3.api.s3.extensions.append import handle_append
from hippius_s3.config import get_config
from hippius_s3.monitoring import get_metrics_collector
from hippius_s3.utils import get_query
from hippius_s3.writer.object_writer import ObjectWriter
from hippius_s3.writer.queue import enqueue_upload as writer_enqueue_upload


logger = logging.getLogger(__name__)
config = get_config()
tracer = trace.get_tracer(__name__)


async def handle_put_object(
    bucket_name: str,
    object_key: str,
    request: Request,
    db: Any,
    redis_client: Any,
) -> Response:
    try:
        # Get or create user and bucket for this main account
        main_account_id = request.state.account.main_account

        with tracer.start_as_current_span("put_object.get_or_create_user") as span:
            span.set_attribute("main_account_id", main_account_id)
            await db.fetchrow(
                get_query("get_or_create_user_by_main_account"),
                main_account_id,
                datetime.now(timezone.utc),
            )

        with tracer.start_as_current_span("put_object.get_bucket") as span:
            span.set_attribute("bucket_name", bucket_name)
            bucket = await db.fetchrow(
                get_query("get_bucket_by_name_and_owner"),
                bucket_name,
                main_account_id,
            )

        if not bucket:
            return errors.s3_error_response(
                "NoSuchBucket",
                f"The specified bucket {bucket_name} does not exist",
                status_code=404,
                BucketName=bucket_name,
            )

        bucket_id = bucket["bucket_id"]

        # Read request body properly handling chunked encoding
        with tracer.start_as_current_span("put_object.read_request_body") as span:
            incoming_bytes = await utils.get_request_body(request)
            span.set_attribute("body_size_bytes", len(incoming_bytes))
        content_type = request.headers.get("Content-Type", "application/octet-stream")

        # Detect S4 append semantics via metadata
        meta_append = request.headers.get("x-amz-meta-append", "").lower() == "true"
        if meta_append:
            return await handle_append(
                request,
                db,
                redis_client,
                bucket=bucket,
                bucket_id=bucket_id,
                bucket_name=bucket_name,
                object_key=object_key,
                incoming_bytes=incoming_bytes,
            )

        # Regular non-append PutObject path
        file_data = incoming_bytes
        file_size = len(file_data)
        md5_hash = hashlib.md5(file_data).hexdigest()
        logger.info(f"PUT {bucket_name}/{object_key}: size={len(file_data)}, md5={md5_hash}")

        metadata: dict[str, Any] = {}
        for key, value in request.headers.items():
            if key.lower().startswith("x-amz-meta-"):
                meta_key = key[11:]
                # Do not persist append control metadata as user metadata
                if meta_key not in {"append", "append-id", "append-if-version"}:
                    metadata[meta_key] = value

        # Capture previous object (to clean up multipart parts if overwriting)
        with tracer.start_as_current_span("put_object.check_existing_object") as span:
            prev = await db.fetchrow(
                get_query("get_object_by_path"),
                bucket_id,
                object_key,
            )
            span.set_attribute("is_overwrite", prev is not None)

        # Generate object_id or reuse existing one
        if prev:
            object_id = str(prev["object_id"])
            logger.debug(f"Reusing existing object_id {object_id} for overwrite")
        else:
            object_id = str(uuid.uuid4())

<<<<<<< HEAD
        with tracer.start_as_current_span("put_object.upsert_object_metadata") as span:
            span.set_attribute("object_id", object_id)
            span.set_attribute("file_size_bytes", file_size)
            span.set_attribute("content_type", content_type)
            async with db.transaction():
                object_row = await db.fetchrow(
                    get_query("upsert_object_basic"),
                    object_id,
                    bucket_id,
                    object_key,
                    content_type,
                    json.dumps(metadata),
                    md5_hash,
                    file_size,
                    created_at,
                    int(getattr(config, "target_storage_version", 3)),
                )

                # If overwriting a previous object, remove its parts since we're replacing it
                try:
                    if prev:
                        await db.execute("DELETE FROM parts WHERE object_id = $1", prev["object_id"])  # type: ignore[index]
                except Exception:
                    logger.debug("Failed to cleanup previous parts on overwrite", exc_info=True)

        if not object_row:
            logger.error(
                "upsert_object_basic returned no row (object_id=%s, bucket_id=%s, key=%s)",
                object_id,
                bucket_id,
                object_key,
            )
            return errors.s3_error_response(
                "InternalError",
                "Failed to create object version",
                status_code=500,
            )
        current_object_version = int(object_row["current_object_version"] or 1)

        # Use ObjectWriter to write cache and DB placeholder for part 1
        with tracer.start_as_current_span("put_object.encrypt_and_cache") as span:
            span.set_attribute("object_id", object_id)
            span.set_attribute("object_version", current_object_version)
            writer = ObjectWriter(db=db, redis_client=redis_client)
            put_res = await writer.put_simple(
                bucket_id=bucket_id,
                bucket_name=bucket_name,
                object_id=object_id,
                object_key=object_key,
                object_version=int(current_object_version),
                account_address=request.state.account.main_account,
                seed_phrase=request.state.seed_phrase,
                content_type=content_type,
                metadata=metadata,
                body_bytes=file_data,
            )
            span.set_attribute("upload_id", put_res.upload_id)
            span.set_attribute("etag", put_res.etag)
=======
        # Use ObjectWriter streaming upsert/write (single-part)
        writer = ObjectWriter(db=db, redis_client=redis_client)

        async def _iter_once() -> AsyncIterator[bytes]:
            yield file_data

        put_res = await writer.put_simple_stream_full(
            bucket_id=bucket_id,
            bucket_name=bucket_name,
            object_id=object_id,
            object_key=object_key,
            account_address=request.state.account.main_account,
            content_type=content_type,
            metadata=metadata,
            storage_version=int(getattr(config, "target_storage_version", 3)),
            body_iter=_iter_once(),
        )
>>>>>>> b4b26a90

        # Fetch current version to enqueue background publish
        object_row = await db.fetchrow(
            get_query("get_object_by_path"),
            bucket_id,
            object_key,
        )
        # get_object_by_path exposes 'object_version' (the current version), not 'current_object_version'
        current_object_version = int(object_row["object_version"] or 1) if object_row else 1

        # Only enqueue after DB state is persisted; use writer queue helper
        with tracer.start_as_current_span("put_object.enqueue_upload") as span:
            span.set_attribute("upload_id", str(put_res.upload_id))
            await writer_enqueue_upload(
                redis_client=redis_client,
                address=request.state.account.main_account,
                subaccount_seed_phrase=request.state.seed_phrase,
                subaccount=request.state.account.main_account,
                bucket_name=bucket_name,
                object_key=object_key,
                object_id=object_id,
                object_version=int(current_object_version),
                upload_id=str(put_res.upload_id),
                chunk_ids=[1],
                substrate_url=config.substrate_url,
                ipfs_node=config.ipfs_store_url,
            )

        get_metrics_collector().record_s3_operation(
            operation="put_object",
            bucket_name=bucket_name,
            main_account=main_account_id,
            subaccount_id=request.state.account.id,
            success=True,
        )
        get_metrics_collector().record_data_transfer(
            operation="put_object",
            bytes_transferred=file_size,
            bucket_name=bucket_name,
            main_account=main_account_id,
            subaccount_id=request.state.account.id,
        )

        # New or overwrite base object: expose append-version so clients can start append flow without HEAD
        return Response(
            status_code=200,
            headers={
                "ETag": f'"{put_res.etag}"',
                "x-amz-meta-append-version": "0",
            },
        )

    except Exception as e:
        logger.exception(f"Error uploading object: {e}")
        get_metrics_collector().record_error(
            error_type="internal_error",
            operation="put_object",
            bucket_name=bucket_name,
            main_account=getattr(request.state, "account", None) and request.state.account.main_account,
        )
        return errors.s3_error_response(
            "InternalError",
            "We encountered an internal error. Please try again.",
            status_code=500,
        )<|MERGE_RESOLUTION|>--- conflicted
+++ resolved
@@ -114,66 +114,6 @@
         else:
             object_id = str(uuid.uuid4())
 
-<<<<<<< HEAD
-        with tracer.start_as_current_span("put_object.upsert_object_metadata") as span:
-            span.set_attribute("object_id", object_id)
-            span.set_attribute("file_size_bytes", file_size)
-            span.set_attribute("content_type", content_type)
-            async with db.transaction():
-                object_row = await db.fetchrow(
-                    get_query("upsert_object_basic"),
-                    object_id,
-                    bucket_id,
-                    object_key,
-                    content_type,
-                    json.dumps(metadata),
-                    md5_hash,
-                    file_size,
-                    created_at,
-                    int(getattr(config, "target_storage_version", 3)),
-                )
-
-                # If overwriting a previous object, remove its parts since we're replacing it
-                try:
-                    if prev:
-                        await db.execute("DELETE FROM parts WHERE object_id = $1", prev["object_id"])  # type: ignore[index]
-                except Exception:
-                    logger.debug("Failed to cleanup previous parts on overwrite", exc_info=True)
-
-        if not object_row:
-            logger.error(
-                "upsert_object_basic returned no row (object_id=%s, bucket_id=%s, key=%s)",
-                object_id,
-                bucket_id,
-                object_key,
-            )
-            return errors.s3_error_response(
-                "InternalError",
-                "Failed to create object version",
-                status_code=500,
-            )
-        current_object_version = int(object_row["current_object_version"] or 1)
-
-        # Use ObjectWriter to write cache and DB placeholder for part 1
-        with tracer.start_as_current_span("put_object.encrypt_and_cache") as span:
-            span.set_attribute("object_id", object_id)
-            span.set_attribute("object_version", current_object_version)
-            writer = ObjectWriter(db=db, redis_client=redis_client)
-            put_res = await writer.put_simple(
-                bucket_id=bucket_id,
-                bucket_name=bucket_name,
-                object_id=object_id,
-                object_key=object_key,
-                object_version=int(current_object_version),
-                account_address=request.state.account.main_account,
-                seed_phrase=request.state.seed_phrase,
-                content_type=content_type,
-                metadata=metadata,
-                body_bytes=file_data,
-            )
-            span.set_attribute("upload_id", put_res.upload_id)
-            span.set_attribute("etag", put_res.etag)
-=======
         # Use ObjectWriter streaming upsert/write (single-part)
         writer = ObjectWriter(db=db, redis_client=redis_client)
 
@@ -191,7 +131,6 @@
             storage_version=int(getattr(config, "target_storage_version", 3)),
             body_iter=_iter_once(),
         )
->>>>>>> b4b26a90
 
         # Fetch current version to enqueue background publish
         object_row = await db.fetchrow(
