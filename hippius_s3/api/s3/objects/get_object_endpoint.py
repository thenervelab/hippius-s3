--- conflicted
+++ resolved
@@ -177,14 +177,10 @@
             "storage_version": storage_version,
         }
 
-<<<<<<< HEAD
-        response = await read_response(
-=======
         # For anonymous reads, avoid passing any client seed; decrypter uses server-side keys for v2+
         resolved_seed = "" if is_anonymous else getattr(request.state, "seed_phrase", "")
 
-        return await read_response(
->>>>>>> a8e2c840
+        response = await read_response(
             db=db,
             redis=request.app.state.redis_client,
             obj_cache=request.app.state.obj_cache,
