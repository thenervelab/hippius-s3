--- conflicted
+++ resolved
@@ -150,25 +150,13 @@
     # Enqueue background publish of this part via the pinner worker (writer helper)
     try:
         await writer_enqueue_upload(
-<<<<<<< HEAD
-            redis_client=redis_client,
             address=request.state.account.main_account,
-            subaccount_seed_phrase=request.state.seed_phrase,
-            subaccount=request.state.account.main_account,
-=======
-            address=request.state.account.main_account,
->>>>>>> ec47a67e
             bucket_name=bucket_name,
             object_key=object_key,
             object_id=object_id,
             object_version=int(object_version),
             upload_id=str(result["upload_id"]),
             chunk_ids=[int(next_part)],
-<<<<<<< HEAD
-            substrate_url=config.substrate_url,
-            ipfs_node=config.ipfs_store_url,
-=======
->>>>>>> ec47a67e
         )
         with contextlib.suppress(Exception):
             logger.info(
